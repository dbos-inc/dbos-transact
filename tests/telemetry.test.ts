--- conflicted
+++ resolved
@@ -172,15 +172,7 @@
 
     test("correctly exports log entries with single workflow single operation", async () => {
       jest.spyOn(console, "log").mockImplementation(); // "mute" console.log
-<<<<<<< HEAD
-      const span = operon.tracer.startSpan("test");
-      const oc = new OperonContextImpl("testName", span, operon.logger);
-      oc.authenticatedRoles = ["operonAppAdmin"];
-      oc.authenticatedUser = "operonAppAdmin";
-
-      const params = { parentCtx: oc };
-=======
->>>>>>> 49eda879
+
       const username = operonConfig.poolConfig.user as string;
       const workflowHandle: WorkflowHandle<string> = await testRuntime.invoke(TestClass, undefined, {authenticatedRoles: ["operonAppAdmin"], authenticatedUser: "operonAppAdmin"}).test_workflow(username);
       const result: string = await workflowHandle.getResult();
