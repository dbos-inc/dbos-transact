--- conflicted
+++ resolved
@@ -4,29 +4,19 @@
   WorkflowContext,
   TransactionContext,
   CommunicatorContext,
-<<<<<<< HEAD
   WorkflowParams,
-  WorkflowHandle
-=======
->>>>>>> 02519e45
+  WorkflowHandle,
+  OperonWorkflowPermissionDeniedError
 } from "src/";
 import {
   generateOperonTestConfig,
   teardownOperonTestDb,
-<<<<<<< HEAD
   TestKvTable
 } from './helpers';
 import { v1 as uuidv1 } from 'uuid';
 import axios, { AxiosResponse } from 'axios';
 import { sleep } from "src/utils";
-import { WorkflowStatus } from "src/workflow";
-=======
-  sleep,
-  TestKvTable,
-} from './helpers';
-import { v1 as uuidv1 } from 'uuid';
-import axios, { AxiosResponse } from 'axios';
->>>>>>> 02519e45
+import { WorkflowConfig, WorkflowStatus } from "src/workflow";
 
 describe('operon-tests', () => {
   let operon: Operon;
@@ -63,9 +53,7 @@
       const funcResult: string = await workflowCtxt.transaction(testFunction, name);
       return funcResult;
     };
-    operon.registerWorkflow(testWorkflow);
-
-<<<<<<< HEAD
+
     const testWorkflowConfig: WorkflowConfig = {
       rolesThatCanRun: ["operonAppAdmin", "operonAppUser"],
     }
@@ -78,9 +66,6 @@
     expect(typeof workflowHandle.getWorkflowUUID()).toBe('string');
     await expect(workflowHandle.getStatus()).resolves.toBe(WorkflowStatus.PENDING);
     const workflowResult: string = await workflowHandle.getResult();
-=======
-    const workflowResult: string = await operon.workflow(testWorkflow, {}, username);
->>>>>>> 02519e45
     expect(JSON.parse(workflowResult)).toEqual({"current_user": username});
     
     await operon.flushWorkflowOutputBuffer();
@@ -91,7 +76,6 @@
     expect(JSON.parse(await retrievedHandle!.getResult())).toEqual({"current_user": username});
   });
 
-<<<<<<< HEAD
   test('simple-function-permission-denied', async() => {
     const testFunction = async (txnCtxt: TransactionContext, name: string) => {
       const { rows } = await txnCtxt.client.query(`select current_user from current_user where current_user=$1;`, [name]);
@@ -144,8 +128,6 @@
     );
   });
 
-=======
->>>>>>> 02519e45
   test('return-void', async() => {
     const testFunction = async (txnCtxt: TransactionContext) => {
       void txnCtxt;
