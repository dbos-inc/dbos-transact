import {
  Operon,
  WorkflowContext,
  TransactionContext,
  CommunicatorContext,
  User,
  Role,
  WorkflowParams
} from "src/";
import { v1 as uuidv1 } from 'uuid';
import axios, { AxiosResponse } from 'axios';

interface OperonKv {
  id: number,
  value: string,
}

const sleep = (ms: number) => new Promise(r => setTimeout(r, ms));

describe('operon-tests', () => {
  let operon: Operon;
  const username: string = process.env.DB_USER || 'dbos';
  let userAlice: User
  let userBob: User

  beforeEach(async () => {
    operon = new Operon();
    await operon.resetOperonTables();
    await operon.pool.query("DROP TABLE IF EXISTS OperonKv;");
    await operon.pool.query("CREATE TABLE IF NOT EXISTS OperonKv (id SERIAL PRIMARY KEY, value TEXT);");

    // Register some users
    userAlice = {
      name: "Alice",
      role: operon.roles["admin"],
    }
    userBob = {
      name: "Bob",
      role: operon.roles["user"],
    }
    await operon.registerUser(userAlice);
    await operon.registerUser(userBob);
  });

  afterEach(async () => {
    await operon.destroy();
  });

  test.only('simple-function', async() => {
    const testFunction = async (txnCtxt: TransactionContext, name: string) => {
      const { rows } = await txnCtxt.client.query(`select current_user from current_user where current_user=$1;`, [name]);
      return JSON.stringify(rows[0]);
    };
    operon.registerTransaction(testFunction);

    const testWorkflow = async (workflowCtxt: WorkflowContext, name: string) => {
      const funcResult: string = await workflowCtxt.transaction(testFunction, name);
      return funcResult;
    };
<<<<<<< HEAD
    const helloWorkflowId: string = await operon.registerWorkflow(testWorkflow, "Test Workflow", operon.roles);
=======
    operon.registerWorkflow(testWorkflow);
>>>>>>> 111a432b

    const params: WorkflowParams = {
      runAs: userAlice,
      id: helloWorkflowId,
    }
    const workflowResult: string = await operon.workflow(testWorkflow, params, username);

    expect(JSON.parse(workflowResult)).toEqual({"current_user": username});
  });

  test.only('simple-function-permission-denied', async() => {
    const testFunction = async (txnCtxt: TransactionContext, name: string) => {
      const { rows } = await txnCtxt.client.query(`select current_user from current_user where current_user=$1;`, [name]);
      return JSON.stringify(rows[0]);
    };

    const testWorkflow = async (workflowCtxt: WorkflowContext, name: string) => {
      const funcResult: string = await workflowCtxt.transaction(testFunction, name);
      return funcResult;
    };
    // Register the workflow as runnable only by admin
    const helloWorkflowId: string =
      await operon.registerWorkflow(testWorkflow, "Test Workflow", [operon.roles["admin"]]);

    const params: WorkflowParams = {
      runAs: userBob,
      id: helloWorkflowId,
    }
    await expect(operon.workflow(testWorkflow, params, username)).resolves.toBe("Permission denied");
  });

  test('return-void', async() => {
    const testFunction = async (txnCtxt: TransactionContext) => {
      void txnCtxt;
      await sleep(10);
      return;
    };
    operon.registerTransaction(testFunction);
    const workflowUUID = uuidv1();
    await operon.transaction(testFunction, {workflowUUID: workflowUUID});
    await operon.transaction(testFunction, {workflowUUID: workflowUUID});
    await operon.transaction(testFunction, {workflowUUID: workflowUUID});
  });

  test('tight-loop', async() => {
    const testFunction = async (txnCtxt: TransactionContext, name: string) => {
      const { rows }= await txnCtxt.client.query(`select current_user from current_user where current_user=$1;`, [name]);
      return JSON.stringify(rows[0]);
    };
    operon.registerTransaction(testFunction);

    const testWorkflow = async (workflowCtxt: WorkflowContext, name: string) => {
      const funcResult: string = await workflowCtxt.transaction(testFunction, name);
      return funcResult;
    };
    operon.registerWorkflow(testWorkflow);

    for (let i = 0; i < 100; i++) {
      const workflowResult: string = await operon.workflow(testWorkflow, {}, username);
      expect(JSON.parse(workflowResult)).toEqual({"current_user": username});
    }
  });
  

  test('abort-function', async() => {
    const testFunction = async (txnCtxt: TransactionContext, name: string) => {
      const { rows }= await txnCtxt.client.query<OperonKv>("INSERT INTO OperonKv(value) VALUES ($1) RETURNING id", [name]);
      if (name === "fail") {
        await txnCtxt.rollback();
      }
      return Number(rows[0].id);
    };
    operon.registerTransaction(testFunction);

    const testFunctionRead = async (txnCtxt: TransactionContext, id: number) => {
      const { rows }= await txnCtxt.client.query<OperonKv>("SELECT id FROM OperonKv WHERE id=$1", [id]);
      if (rows.length > 0) {
        return Number(rows[0].id);
      } else {
        // Cannot find, return a negative number.
        return -1;
      }
    };
    operon.registerTransaction(testFunctionRead);

    const testWorkflow = async (workflowCtxt: WorkflowContext, name: string) => {
      const funcResult: number = await workflowCtxt.transaction(testFunction, name);
      const checkResult: number = await workflowCtxt.transaction(testFunctionRead, funcResult);
      return checkResult;
    };
    operon.registerWorkflow(testWorkflow);

    for (let i = 0; i < 10; i++) {
      const workflowResult: number = await operon.workflow(testWorkflow, {}, username);
      expect(workflowResult).toEqual(i + 1);
    }
    
    // Should not appear in the database.
    const workflowResult: number = await operon.workflow(testWorkflow, {}, "fail");
    expect(workflowResult).toEqual(-1);
  });

  test('multiple-aborts', async() => {
    const testFunction = async (txnCtxt: TransactionContext, name: string) => {
      const { rows }= await txnCtxt.client.query<OperonKv>("INSERT INTO OperonKv(value) VALUES ($1) RETURNING id", [name]);
      if (name !== "fail") {
        // Recursively call itself so we have multiple rollbacks.
        await testFunction(txnCtxt, "fail");
      }
      await txnCtxt.rollback();
      return Number(rows[0].id);
    };
    operon.registerTransaction(testFunction);

    const testFunctionRead = async (txnCtxt: TransactionContext, id: number) => {
      const { rows }= await txnCtxt.client.query<OperonKv>("SELECT id FROM OperonKv WHERE id=$1", [id]);
      if (rows.length > 0) {
        return Number(rows[0].id);
      } else {
        // Cannot find, return a negative number.
        return -1;
      }
    };
    operon.registerTransaction(testFunctionRead);

    const testWorkflow = async (workflowCtxt: WorkflowContext, name: string) => {
      const funcResult: number = await workflowCtxt.transaction(testFunction, name);
      const checkResult: number = await workflowCtxt.transaction(testFunctionRead, funcResult);
      return checkResult;
    };
    operon.registerWorkflow(testWorkflow);

    // Should not appear in the database.
    const workflowResult: number = await operon.workflow(testWorkflow, {}, "test");
    expect(workflowResult).toEqual(-1);
  });


  test('oaoo-simple', async() => {
    const testFunction = async (txnCtxt: TransactionContext, name: string) => {
      const { rows }= await txnCtxt.client.query<OperonKv>("INSERT INTO OperonKv(value) VALUES ($1) RETURNING id", [name]);
      if (name === "fail") {
        await txnCtxt.rollback();
      }
      return Number(rows[0].id);
    };
    operon.registerTransaction(testFunction);

    const testFunctionRead = async (txnCtxt: TransactionContext, id: number) => {
      const { rows }= await txnCtxt.client.query<OperonKv>("SELECT id FROM OperonKv WHERE id=$1", [id]);
      if (rows.length > 0) {
        return Number(rows[0].id);
      } else {
        // Cannot find, return a negative number.
        return -1;
      }
    };
    operon.registerTransaction(testFunctionRead);

    const testWorkflow = async (workflowCtxt: WorkflowContext, name: string) => {
      const funcResult: number = await workflowCtxt.transaction(testFunction, name);
      const checkResult: number = await workflowCtxt.transaction(testFunctionRead, funcResult);
      return checkResult;
    };
    operon.registerWorkflow(testWorkflow);

    let workflowResult: number;
    const uuidArray: string[] = [];
    for (let i = 0; i < 10; i++) {
      const workflowUUID: string = uuidv1();
      uuidArray.push(workflowUUID);
      workflowResult = await operon.workflow(testWorkflow, {workflowUUID: workflowUUID}, username);
      expect(workflowResult).toEqual(i + 1);
    }
    // Should not appear in the database.
    const failUUID: string = uuidv1();
    workflowResult = await operon.workflow(testWorkflow, {workflowUUID: failUUID}, "fail");
    expect(workflowResult).toEqual(-1);

    // Rerunning with the same workflow UUID should return the same output.
    for (let i = 0; i < 10; i++) {
      const workflowUUID: string = uuidArray[i];
      const workflowResult: number = await operon.workflow(testWorkflow, {workflowUUID: workflowUUID}, username);
      expect(workflowResult).toEqual(i + 1);
    }
    // Given the same workflow UUID but different input, should return the original execution.
    workflowResult = await operon.workflow(testWorkflow, {workflowUUID: failUUID}, "hello");
    expect(workflowResult).toEqual(-1);
  });


  test('simple-communicator', async() => {
    const testCommunicator = async (commCtxt: CommunicatorContext, name: string) => {
      const response1 = await axios.post<AxiosResponse>('https://postman-echo.com/post', {"name": name});
      const response2 = await axios.post<AxiosResponse>('https://postman-echo.com/post', response1.data.data);
      return JSON.stringify(response2.data);
    };
    operon.registerCommunicator(testCommunicator);

    const testWorkflow = async (workflowCtxt: WorkflowContext, name: string) => {
      const funcResult = await workflowCtxt.external(testCommunicator, name);
      return funcResult ?? "error";
    };
    operon.registerWorkflow(testWorkflow);

    const workflowUUID: string = uuidv1();

    let result: string = await operon.workflow(testWorkflow, {workflowUUID: workflowUUID}, 'qianl15');
    expect(JSON.parse(result)).toMatchObject({data: { "name" : "qianl15"}});

    // Test OAOO. Should return the original result.
    result = await operon.workflow(testWorkflow, {workflowUUID: workflowUUID}, 'peter');
    expect(JSON.parse(result)).toMatchObject({data: { "name" : "qianl15"}});
  });

  test('simple-workflow-notifications', async() => {
    const receiveWorkflow = async(ctxt: WorkflowContext) => {
      const test = await ctxt.recv("test", 2) as number;
      const fail = await ctxt.recv("fail", 0) ;
      return test === 0 && fail === null;
    }
    operon.registerWorkflow(receiveWorkflow);

    const sendWorkflow = async(ctxt: WorkflowContext) => {
      return await ctxt.send("test", 0);
    }
    operon.registerWorkflow(sendWorkflow);

    const workflowUUID = uuidv1();
    const promise = operon.workflow(receiveWorkflow, {workflowUUID: workflowUUID});
    const send = await operon.workflow(sendWorkflow, {});
    expect(send).toBe(true);
    expect(await promise).toBe(true);
    const retry = await operon.workflow(receiveWorkflow, {workflowUUID: workflowUUID});
    expect(retry).toBe(true);
  });

  test('simple-operon-notifications', async() => {
    // Send and have a receiver waiting.
    const promise = operon.recv({}, "test", 2);
    const send = await operon.send({}, "test", 123);
    expect(send).toBe(true);
    expect(await promise).toBe(123);

    // Send and then receive.
    await expect(operon.send({}, "test2", 456)).resolves.toBe(true);
    await sleep(10);
    await expect(operon.recv({}, "test2", 1)).resolves.toBe(456);
  });

  test('notification-oaoo',async () => {
    const sendWorkflowUUID = uuidv1();
    const recvWorkflowUUID = uuidv1();
    const promise = operon.recv({workflowUUID: recvWorkflowUUID}, "test", 1);
    const send = await operon.send({workflowUUID: sendWorkflowUUID}, "test", 123);
    expect(send).toBe(true);

    expect(await promise).toBe(123);

    // Send again with the same UUID but different input.
    // Even we sent it twice, it should still be 123.
    await expect(operon.send({workflowUUID: sendWorkflowUUID}, "test", 123)).resolves.toBe(true);

    await expect(operon.recv({workflowUUID: recvWorkflowUUID}, "test", 1)).resolves.toBe(123);

    // Receive again with the same workflowUUID, should get the same result.
    await expect(operon.recv({workflowUUID: recvWorkflowUUID}, "test", 1)).resolves.toBe(123);

    // Receive again with the different workflowUUID.
    await expect(operon.recv({}, "test", 2)).resolves.toBeNull();
  });
});
<|MERGE_RESOLUTION|>--- conflicted
+++ resolved
@@ -57,11 +57,8 @@
       const funcResult: string = await workflowCtxt.transaction(testFunction, name);
       return funcResult;
     };
-<<<<<<< HEAD
-    const helloWorkflowId: string = await operon.registerWorkflow(testWorkflow, "Test Workflow", operon.roles);
-=======
-    operon.registerWorkflow(testWorkflow);
->>>>>>> 111a432b
+    // const helloWorkflowId: string = await operon.registerWorkflow(testWorkflow, "Test Workflow", operon.roles);
+    operon.registerWorkflow(testWorkflow);
 
     const params: WorkflowParams = {
       runAs: userAlice,
