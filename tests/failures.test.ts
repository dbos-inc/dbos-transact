import {
  Operon,
  OperonConfig,
  WorkflowContext,
  TransactionContext,
  OperonError,
  CommunicatorContext,
} from "src/";
import {
  generateOperonTestConfig,
  teardownOperonTestDb,
} from './helpers';
import { DatabaseError } from "pg";
import { v1 as uuidv1 } from 'uuid';
import { TestKvTable, sleep } from "./helper";

describe('failures-tests', () => {
  let operon: Operon;
<<<<<<< HEAD
  const testTableName = 'OperonFailureTestKv';
=======
  const testTableName = 'OperonConcurrentKv';
  let config: OperonConfig;

  beforeAll(() => {
    config = generateOperonTestConfig();
  });

  afterAll(async () => {
    await teardownOperonTestDb(config);
  });
>>>>>>> ed6099a0

  beforeEach(async () => {
    operon = new Operon(config);
    await operon.init();
    await operon.pool.query(`DROP TABLE IF EXISTS ${testTableName};`);
    await operon.pool.query(`CREATE TABLE IF NOT EXISTS ${testTableName} (id INTEGER PRIMARY KEY, value TEXT);`);
  });

  afterEach(async () => {
    await operon.destroy();
  });

  test('operon-error', async() => {
    const testCommunicator = async (ctxt: CommunicatorContext, code?: number) => {
      void ctxt;
      await sleep(1);
      if (code) {
        throw new OperonError("test operon error with code.", code);
      } else {
        throw new OperonError("test operon error without code");
      }
    };
    operon.registerCommunicator(testCommunicator, {retriesAllowed: false});

    const testWorkflow = async (ctxt: WorkflowContext, code?: number) => {
      return await ctxt.external(testCommunicator, code);
    };
    operon.registerWorkflow(testWorkflow);

    await expect(operon.workflow(testWorkflow, {}, 11)).rejects.toThrowError(new OperonError("test operon error with code.", 11));

    // Test without code.
    await expect(operon.workflow(testWorkflow, {})).rejects.toThrowError(new OperonError("test operon error without code"));
  });

  test('readonly-error', async() => {
    const remoteState = {
      cnt: 0
    }
    const testFunction = async (txnCtxt: TransactionContext, id: number) => {
      await sleep(1);
      void txnCtxt;
      remoteState.cnt += 1;
      throw new Error("test error");
      return id;
    };
    operon.registerTransaction(testFunction, {readOnly: true});

    const testUUID = uuidv1();
    await expect(operon.transaction(testFunction, {workflowUUID: testUUID}, 11)).rejects.toThrowError(new Error("test error"));
    expect(remoteState.cnt).toBe(1);

    // The error should be recorded in the database, so the function shouldn't run again.
    await expect(operon.transaction(testFunction, {workflowUUID: testUUID}, 11)).rejects.toThrowError(new Error("test error"));
    expect(remoteState.cnt).toBe(1);
  });

  test('simple-keyconflict', async() => {
    let counter: number = 0;
    let succeedUUID: string = '';
    const testFunction = async (txnCtxt: TransactionContext, id: number, name: string) => {
      const { rows } = await txnCtxt.client.query<TestKvTable>(`INSERT INTO ${testTableName} VALUES ($1, $2) RETURNING id`, [id, name]);
      await sleep(10);
      counter += 1;
      succeedUUID = name;
      return rows[0];
    };
    operon.registerTransaction(testFunction);

    const workflowUUID1 = uuidv1();
    const workflowUUID2 = uuidv1();

    // Start two concurrent transactions.
    const results = await Promise.allSettled([
      operon.transaction(testFunction, {workflowUUID: workflowUUID1}, 10, workflowUUID1),
      operon.transaction(testFunction, {workflowUUID: workflowUUID2}, 10, workflowUUID2)
    ]);
    const errorResult = results.find(result => result.status === 'rejected');
    const err: DatabaseError = (errorResult as PromiseRejectedResult).reason as DatabaseError;
    expect(err.code).toBe('23505');
    expect(err.table?.toLowerCase()).toBe(testTableName.toLowerCase());

    expect(counter).toBe(1);

    // Retry with the same failed UUID, should throw the same error.
    const failUUID = (succeedUUID === workflowUUID1) ? workflowUUID2 : workflowUUID1;
    try {
      await operon.transaction(testFunction, {workflowUUID: failUUID}, 10, failUUID);
    } catch (error) {
      const err: DatabaseError = error as DatabaseError;
      expect(err.code).toBe('23505');
      expect(err.table?.toLowerCase()).toBe(testTableName.toLowerCase());
    }
    // Retry with the succeed UUID, should return the expected result.
    await expect(operon.transaction(testFunction, {workflowUUID: succeedUUID}, 10, succeedUUID)).resolves.toStrictEqual({"id": 10});
  });

  test('serialization-error', async() => {
    // Just for testing, functions shouldn't share global state.
    const remoteState = {
      num: 0
    }
    const testFunction = async (txnCtxt: TransactionContext, maxRetry: number) => {
      if (remoteState.num !== maxRetry) {
        const err = new DatabaseError("serialization error", 10, "error");
        err.code = '40001';
        remoteState.num += 1;
        throw err;
      }
      await sleep(1);
      return maxRetry;
    };
    operon.registerTransaction(testFunction);

    const testWorkflow = async (ctxt: WorkflowContext, maxRetry: number) => {
      return await ctxt.transaction(testFunction, maxRetry);
    };
    operon.registerWorkflow(testWorkflow);

    // Should succeed after retrying 10 times.
    await expect(operon.workflow(testWorkflow, {}, 10)).resolves.toBe(10);
    expect(remoteState.num).toBe(10);
  });

  test('failing-communicator', async() => {

    const remoteState = {
      num: 0
    }

    const testCommunicator = async (ctxt: CommunicatorContext) => {
      remoteState.num += 1;
      if (remoteState.num !== ctxt.maxAttempts) {
        throw new Error("bad number");
      }
      await sleep(10);
      return remoteState.num;
    };
    operon.registerCommunicator(testCommunicator, {intervalSeconds: 0, maxAttempts: 4});

    const testWorkflow = async (ctxt: WorkflowContext) => {
      return await ctxt.external(testCommunicator);
    };
    operon.registerWorkflow(testWorkflow);
  
    const result = await operon.workflow(testWorkflow, {});
    expect(result).toEqual(4);

    await expect(operon.workflow(testWorkflow, {})).rejects.toThrowError(new OperonError("Communicator reached maximum retries.", 1));

  });

  test('nonretry-communicator', async () => {
    let numRun: number = 0;
    const testCommunicator = async (ctxt: CommunicatorContext): Promise<number> => {
      await sleep(1);
      void ctxt;
      numRun += 1;
      throw new Error("failed no retry");
      return 10;
    };
    operon.registerCommunicator(testCommunicator, { retriesAllowed: false });

    const testWorkflow = async (ctxt: WorkflowContext): Promise<number> => {
      void ctxt;
      return await ctxt.external(testCommunicator);
    };
    operon.registerWorkflow(testWorkflow);

    const workflowUUID = uuidv1();

    // Should throw an error.
    await expect(operon.workflow(testWorkflow, {workflowUUID: workflowUUID})).rejects.toThrowError(new Error("failed no retry"));
    expect(numRun).toBe(1);

    // If we retry again, we should get the same error, but numRun should still be 1 (OAOO).
    await expect(operon.workflow(testWorkflow, {workflowUUID: workflowUUID})).rejects.toThrowError(new Error("failed no retry"));
    expect(numRun).toBe(1);
  });

  test('no-registration',async () => {
    const testFunction = async (txnCtxt: TransactionContext, id: number, name: string) => {
      const { rows } = await txnCtxt.client.query<TestKvTable>(`INSERT INTO ${testTableName} VALUES ($1, $2) RETURNING id`, [id, name]);
      if (rows.length === 0) {
        return null;
      }
      return rows[0].id;
    };

    const testCommunicator = async (ctxt: CommunicatorContext, code: number) => {
      void ctxt;
      await sleep(1);
      return code + 1;
    };

    const testWorkflow = async (ctxt: WorkflowContext, id: number, name: string) => {
      const resId = await ctxt.external(testCommunicator, id);
      return await ctxt.transaction(testFunction, resId, name);
    };

    // Invoke an unregistered workflow.
    await expect(operon.workflow(testWorkflow, {}, 10, "test")).rejects.toThrowError(new OperonError(`Unregistered Workflow ${testWorkflow.name}`));

    // Invoke an unregistered transaction.
    await expect(operon.transaction(testFunction, {}, 10, "test")).rejects.toThrowError(new OperonError(`Unregistered Transaction ${testFunction.name}`));

    operon.registerTransaction(testFunction, {});
    operon.registerWorkflow(testWorkflow, {});

    // Invoke an unregistered communicator.
    await expect(operon.workflow(testWorkflow, {}, 10, "test")).rejects.toThrowError(new OperonError(`Unregistered External ${testCommunicator.name}`));

    operon.registerCommunicator(testCommunicator, {});

    // Now everything should work.
    await expect(operon.workflow(testWorkflow, {}, 10, "test")).resolves.toBe(11);
  });

  test('set-isolation', async () => {
    const remoteState = {
      num: 0
    }
    const testFunction = async (txnCtxt: TransactionContext, id: number, name: string) => {
      remoteState.num += 1;
      const { rows } = await txnCtxt.client.query<TestKvTable>(`INSERT INTO ${testTableName} VALUES ($1, $2) ON CONFLICT DO NOTHING RETURNING id`, [id, name]);
      await sleep(10);
      if (rows.length === 0) {
        return null;
      }
      return rows[0].id;
    };

    // Invalid isolation level.
    expect(() =>{operon.registerTransaction(testFunction, {isolationLevel: "Random level"})}).toThrowError(new OperonError(`Invalid isolation level: Random level`));

    // This function should not be registered yet.
    await expect(operon.transaction(testFunction, {}, 10, "test")).rejects.toThrowError(new OperonError(`Unregistered Transaction ${testFunction.name}`));

    // Default should be serializable, so running testFunction concurrently should cause serialization error and retry.
    operon.registerTransaction(testFunction, {});

    // Start two concurrent transactions.
    let futRes1 = operon.transaction(testFunction, {}, 10, "test1");
    let futRes2 = operon.transaction(testFunction, {}, 10, "test2");
    await futRes1;
    await futRes2;

    expect(remoteState.num).toBeGreaterThan(2);

    // Now, reset remoteState, register with read committed. No retry should happen.
    remoteState.num = 0;
    operon.registerTransaction(testFunction, {isolationLevel: "READ COMMITTED"});
    futRes1 = operon.transaction(testFunction, {}, 10, "test1");
    futRes2 = operon.transaction(testFunction, {}, 10, "test2");
    await futRes1;
    await futRes2;

    expect(remoteState.num).toBe(2);
  });

});<|MERGE_RESOLUTION|>--- conflicted
+++ resolved
@@ -16,10 +16,8 @@
 
 describe('failures-tests', () => {
   let operon: Operon;
-<<<<<<< HEAD
+
   const testTableName = 'OperonFailureTestKv';
-=======
-  const testTableName = 'OperonConcurrentKv';
   let config: OperonConfig;
 
   beforeAll(() => {
@@ -29,7 +27,6 @@
   afterAll(async () => {
     await teardownOperonTestDb(config);
   });
->>>>>>> ed6099a0
 
   beforeEach(async () => {
     operon = new Operon(config);
