#!/usr/bin/env node

import {
  registerApp,
  updateApp,
  listApps,
  deleteApp,
  deployAppCode,
  getAppLogs,
} from "./applications";
import { Command } from 'commander';
import { login } from "./login";
import { registerUser } from "./register";
import { createUserDb, getUserDb, deleteUserDb, listUserDB } from "./userdb";
<<<<<<< HEAD
import { DBOSCloudHost } from "./cloudutils";
import { launchDashboard } from "./dashboards";
=======
import { DBOSCloudHost, credentialsExist, deleteCredentials } from "./cloudutils";
>>>>>>> 2040f17c
import { getAppInfo } from "./applications/get-app-info";


const program = new Command();

// eslint-disable-next-line @typescript-eslint/no-var-requires
const packageJson = require('../../../package.json') as { version: string };
program.
  version(packageJson.version);

/////////////////////
/* AUTHENTICATION  */
/////////////////////

program
  .command('login')
  .description('Log in to DBOS cloud')
  .requiredOption('-u, --username <string>', 'Username')
  .action(async (options: { username: string }) => {
    const exitCode = await login(options.username);
    process.exit(exitCode);
  });

program
  .command('register')
  .description('Register a user with DBOS cloud')
  .requiredOption('-u, --username <string>', 'Username')
  .action(async (options: { username: string}) => {
    const exitCode = await registerUser(options.username, DBOSCloudHost);
    process.exit(exitCode);
  });

  program
  .command('logout')
  .description('Log out of DBOS cloud')
  .action(() => {
    if (credentialsExist()) {
      deleteCredentials();
    }
    process.exit(0);
  });

/////////////////////////////
/* APPLICATIONS MANAGEMENT */
/////////////////////////////

const applicationCommands = program
  .command('application')
  .alias('applications')
  .alias('app')
  .alias('apps')
  .description('Manage your DBOS applications')

applicationCommands
  .command('register')
  .description('Register this application')
  .requiredOption('-d, --database <string>', 'Specify a Postgres database instance for this application')
  .action(async (options: { database: string }) => {
    const exitCode = await registerApp(options.database, DBOSCloudHost);
    process.exit(exitCode);
  });

applicationCommands
  .command('update')
  .description('Update this application')
  .action(async () => {
    const exitCode = await updateApp(DBOSCloudHost);
    process.exit(exitCode);
  });

applicationCommands
  .command('deploy')
  .description('Deploy this application to the cloud')
  .option('--no-docker', 'Build the code locally without using Docker')
  .action(async (options: { docker: boolean }) => {
    const exitCode = await deployAppCode(DBOSCloudHost, options.docker);
    process.exit(exitCode);
  });

applicationCommands
  .command('delete')
  .description('Delete this application')
  .action(async () => {
    const exitCode = await deleteApp(DBOSCloudHost);
    process.exit(exitCode);
  });

applicationCommands
  .command('list')
  .description('List all applications')
  .option('--json', 'Emit JSON output')
  .action(async (options: { json: boolean }) => {
    const exitCode = await listApps(DBOSCloudHost, options.json);
    process.exit(exitCode);
  });

  applicationCommands
  .command('status')
  .description("Retrieve this application's status")
  .option('--json', 'Emit JSON output')
  .action(async (options: { json: boolean }) => {
    const exitCode = await getAppInfo(DBOSCloudHost, options.json);
    process.exit(exitCode);
  });

applicationCommands
  .command('logs')
  .description("Print this application's logs")
  .option('-l, --last <integer>', 'How far back to query, in seconds from current time. By default, we retrieve all data', parseInt)
  .action(async (options: { last: number}) => {
    const exitCode = await getAppLogs(DBOSCloudHost, options.last);
    process.exit(exitCode);
  });

//////////////////////////////////
/* DATABASE INSTANCE MANAGEMENT */
//////////////////////////////////

const databaseCommands = program
  .command('database')
  .alias('databases')
  .alias('db')
  .description('Manage Postgres database instances')

databaseCommands
  .command('provision')
  .description("Provision a Postgres database instance")
  .argument('<string>', 'database instance name')
  .requiredOption('-a, --admin <string>', 'Specify the admin user')
  .requiredOption('-W, --password <string>', 'Specify the admin password')
  .action((async (dbname: string, options: { admin: string, password: string }) => {
    const exitCode = await createUserDb(DBOSCloudHost, dbname, options.admin, options.password, true)
    process.exit(exitCode);
  }))

databaseCommands
  .command('status')
  .description("Retrieve the status of a Postgres database instance")
  .argument('<string>', 'database instance name')
  .option('--json', 'Emit JSON output')
  .action((async (dbname: string, options: { json: boolean}) => {
    const exitCode = await getUserDb(DBOSCloudHost, dbname, options.json)
    process.exit(exitCode);
  }))

  databaseCommands
  .command('list')
  .description("List all your Postgres database instances")
  .option('--json', 'Emit JSON output')
  .action((async (options: { json: boolean}) => {
    const exitCode = await listUserDB(DBOSCloudHost, options.json)
    process.exit(exitCode);
  }))

databaseCommands
  .command('destroy')
  .description("Destroy a Postgres database instance")
  .argument('<string>', 'database instance name')
  .action((async (dbname: string) => {
    const exitCode = await deleteUserDb(DBOSCloudHost, dbname)
    process.exit(exitCode);
  }))

/////////////////////
/* USER DASHBOARDS */
/////////////////////

const dashboardCommands = program
  .command('dashboard')
  .description('Manage Monitoring Dashboards')

dashboardCommands
  .command('launch')
  .description('Deploy the Monitoring Dashboard')
  .action(async () => {
    const exitCode = await launchDashboard(DBOSCloudHost);
    process.exit(exitCode);
  });

program.parse(process.argv);

// If no arguments provided, display help by default
if (!process.argv.slice(2).length) {
  program.outputHelp();
}<|MERGE_RESOLUTION|>--- conflicted
+++ resolved
@@ -12,12 +12,8 @@
 import { login } from "./login";
 import { registerUser } from "./register";
 import { createUserDb, getUserDb, deleteUserDb, listUserDB } from "./userdb";
-<<<<<<< HEAD
-import { DBOSCloudHost } from "./cloudutils";
 import { launchDashboard } from "./dashboards";
-=======
 import { DBOSCloudHost, credentialsExist, deleteCredentials } from "./cloudutils";
->>>>>>> 2040f17c
 import { getAppInfo } from "./applications/get-app-info";
 
 
