--- conflicted
+++ resolved
@@ -56,11 +56,7 @@
     "@inquirer/prompts": "^5.3.8",
     "@koa/bodyparser": "5.0.0",
     "@koa/cors": "5.0.0",
-<<<<<<< HEAD
-    "@koa/router": "12.0.2",
-=======
     "@koa/router": "13.1.0",
->>>>>>> 7192d538
     "@opentelemetry/api": "1.8.0",
     "@opentelemetry/api-logs": "0.49.1",
     "@opentelemetry/core": "1.22.0",
