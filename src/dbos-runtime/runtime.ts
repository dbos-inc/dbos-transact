--- conflicted
+++ resolved
@@ -7,11 +7,8 @@
 import { Server } from 'http';
 import { pathToFileURL } from 'url';
 import { DBOSScheduler } from '../scheduler/scheduler';
-<<<<<<< HEAD
 import { wfQueueRunner } from '../wfqueue';
-=======
 import { GlobalLogger } from '../telemetry/logs';
->>>>>>> f0af95ce
 
 interface ModuleExports {
   // eslint-disable-next-line @typescript-eslint/no-explicit-any
