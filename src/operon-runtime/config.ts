--- conflicted
+++ resolved
@@ -33,11 +33,6 @@
 }
 
 export function parseConfigFile(cliOptions?: OperonCLIStartOptions): [OperonConfig, OperonRuntimeConfig] {
-<<<<<<< HEAD
-
-=======
-  const logger = createGlobalLogger(cliOptions?.loglevel ?? 'info');
->>>>>>> 49eda879
   let configFile: ConfigFile | undefined;
   try {
     const configFileContent = readFileSync(operonConfigFilePath);
@@ -91,21 +86,13 @@
       // eslint-disable-next-line @typescript-eslint/no-unsafe-assignment, @typescript-eslint/no-unsafe-member-access
       entities: configFile.dbClientMetadata?.entities,
     },
-<<<<<<< HEAD
     logLevel: cliOptions?.loglevel ?? "info",
     silenceLogs: false,
-=======
-    logger: logger,
->>>>>>> 49eda879
   };
 
   // CLI takes precedence over config file, which takes precedence over default config.
   const localRuntimeConfig: OperonRuntimeConfig = {
     port: cliOptions?.port || configFile.localRuntimeConfig?.port || 3000,
-<<<<<<< HEAD
-=======
-    logger: logger,
->>>>>>> 49eda879
   };
 
   return [operonConfig, localRuntimeConfig];
