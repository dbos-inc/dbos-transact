--- conflicted
+++ resolved
@@ -7,13 +7,10 @@
   OperonFieldType,
   OperonDataType,
   OperonMethodRegistrationBase,
-<<<<<<< HEAD
 
   OperonWorkflow,
   OperonTransaction,
 
-=======
->>>>>>> 4f3f7f8f
   TraceLevels,
   LogMasks,
   TraceEventTypes,
