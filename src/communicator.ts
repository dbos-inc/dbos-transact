import { Span } from "@opentelemetry/sdk-trace-base";
<<<<<<< HEAD
import { Logger } from "./telemetry";
import { WorkflowContext } from "./workflow";
=======
import { OperonContext } from "./context";
>>>>>>> 51d4c770

/* eslint-disable @typescript-eslint/no-explicit-any */
export type OperonCommunicator<T extends any[], R> = (ctxt: CommunicatorContext, ...args: T) => Promise<R>;

export interface CommunicatorConfig {
  retriesAllowed?: boolean; // Should failures be retried? (default true)
  intervalSeconds?: number; // Seconds to wait before the first retry attempt (default 1).
  maxAttempts?: number; // Maximum number of retry attempts (default 3). If the error occurs more times than this, return null.
  backoffRate?: number; // The multiplier by which the retry interval increases after every retry attempt (default 2).
}

export class CommunicatorContext extends OperonContext
{
  readonly functionID: number;
  readonly retriesAllowed: boolean;
  readonly intervalSeconds: number;
  readonly maxAttempts: number;
  readonly backoffRate: number;
  readonly span: Span;
  readonly workflowUUID: string;
  readonly operationName: string;
  readonly runAs: string;
  private readonly logger: Logger;

  // TODO: Validate the parameters.
<<<<<<< HEAD
  constructor(workflowContext: WorkflowContext, functionID: number, logger: Logger, span: Span, params: CommunicatorConfig) {
=======
  constructor(functionID: number, span: Span, params: CommunicatorConfig)
  {
    super();
>>>>>>> 51d4c770
    this.functionID = functionID;
    this.span = span;
    this.logger = logger;
    this.workflowUUID = workflowContext.workflowUUID;
    this.operationName = workflowContext.operationName;
    this.runAs = workflowContext.runAs;
    this.retriesAllowed = params.retriesAllowed ?? true;
    this.intervalSeconds = params.intervalSeconds ?? 1;
    this.maxAttempts = params.maxAttempts ?? 3;
    this.backoffRate = params.backoffRate ?? 2;
  }

  log(severity: string, message: string): void {
    this.logger.log(this, severity, message);
  }
}<|MERGE_RESOLUTION|>--- conflicted
+++ resolved
@@ -1,10 +1,7 @@
 import { Span } from "@opentelemetry/sdk-trace-base";
-<<<<<<< HEAD
 import { Logger } from "./telemetry";
 import { WorkflowContext } from "./workflow";
-=======
 import { OperonContext } from "./context";
->>>>>>> 51d4c770
 
 /* eslint-disable @typescript-eslint/no-explicit-any */
 export type OperonCommunicator<T extends any[], R> = (ctxt: CommunicatorContext, ...args: T) => Promise<R>;
@@ -30,13 +27,8 @@
   private readonly logger: Logger;
 
   // TODO: Validate the parameters.
-<<<<<<< HEAD
   constructor(workflowContext: WorkflowContext, functionID: number, logger: Logger, span: Span, params: CommunicatorConfig) {
-=======
-  constructor(functionID: number, span: Span, params: CommunicatorConfig)
-  {
     super();
->>>>>>> 51d4c770
     this.functionID = functionID;
     this.span = span;
     this.logger = logger;
