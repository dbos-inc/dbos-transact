--- conflicted
+++ resolved
@@ -281,7 +281,6 @@
     }
   }
 
-<<<<<<< HEAD
   getRegistrationsFor(obj: DBOSEventReceiver) {
     const res: {minfo: unknown, cinfo: unknown, method: MethodRegistrationBase}[] = [];
     for (const r of this.registeredOperations) {
@@ -293,10 +292,7 @@
     return res;
   }
 
-  async init(...classes: object[]): Promise<void> {
-=======
   async init(classes?: object[]): Promise<void> {
->>>>>>> 1ccdadfa
     if (this.initialized) {
       this.logger.error("Workflow executor already initialized!");
       return;
