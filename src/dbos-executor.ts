--- conflicted
+++ resolved
@@ -41,14 +41,11 @@
 import { serializeError } from 'serialize-error';
 import { DBOSJSON, sleepms } from './utils';
 import path from 'node:path';
-<<<<<<< HEAD
 import { StoredProcedure } from './procedure';
 import { NoticeMessage } from "pg-protocol/dist/messages";
-=======
 import { DBOSEventReceiver, DBOSExecutorContext } from ".";
 
 import { get } from "lodash";
->>>>>>> 552dd939
 
 // eslint-disable-next-line @typescript-eslint/no-empty-object-type
 export interface DBOSNull { }
