 import {
  DBOSError,
  DBOSInitializationError,
  DBOSWorkflowConflictUUIDError,
  DBOSNotRegisteredError,
  DBOSDebuggerError,
} from './error';
import {
  InvokedHandle,
  Workflow,
  WorkflowConfig,
  WorkflowContext,
  WorkflowHandle,
  WorkflowParams,
  RetrievedHandle,
  WorkflowContextImpl,
  WorkflowStatus,
  StatusString,
  BufferedResult,
} from './workflow';

import { Transaction, TransactionConfig } from './transaction';
import { CommunicatorConfig, Communicator } from './communicator';
import { TelemetryCollector } from './telemetry/collector';
import { Tracer } from './telemetry/traces';
import { GlobalLogger as Logger } from './telemetry/logs';
import { TelemetryExporter } from './telemetry/exporters';
import { TelemetryConfig } from './telemetry';
import { PoolConfig } from 'pg';
import { SystemDatabase, PostgresSystemDatabase, WorkflowStatusInternal } from './system_database';
import { v4 as uuidv4 } from 'uuid';
import {
  PGNodeUserDatabase,
  PrismaUserDatabase,
  UserDatabase,
  TypeORMDatabase,
  UserDatabaseName,
  KnexUserDatabase,
} from './user_database';
import { MethodRegistrationBase, getRegisteredOperations, getOrCreateClassRegistration, MethodRegistration, getRegisteredMethodClassName, ConfiguredClass, getRegisteredMethodName, getClassConfiguration } from './decorators';
import { SpanStatusCode } from '@opentelemetry/api';
import knex, { Knex } from 'knex';
import { DBOSContextImpl, InitContext } from './context';
import { HandlerRegistration } from './httpServer/handler';
import { WorkflowContextDebug } from './debugger/debug_workflow';
import { serializeError } from 'serialize-error';
import { sleepms } from './utils';

export interface DBOSNull { }
export const dbosNull: DBOSNull = {};

/* Interface for DBOS configuration */
export interface DBOSConfig {
  readonly poolConfig: PoolConfig;
  readonly userDbclient?: UserDatabaseName;
  readonly telemetry?: TelemetryConfig;
  readonly system_database: string;
  readonly env?: Record<string, string>
  readonly application?: object;
  readonly debugProxy?: string;
  readonly debugMode?: boolean;
  readonly http?: {
    readonly cors_middleware?: boolean;
    readonly credentials?: boolean;
    readonly allowed_origins?: string[];
  };
}

interface WorkflowInfo {
  workflow: Workflow<unknown>;
  config: WorkflowConfig;
}

interface TransactionInfo {
  transaction: Transaction<unknown>;
  config: TransactionConfig;
}

interface CommunicatorInfo {
  communicator: Communicator<unknown>;
  config: CommunicatorConfig;
}

interface InternalWorkflowParams extends WorkflowParams {
  readonly tempWfType?: string;
  readonly tempWfName?: string;
  readonly tempWfClass?: string;
}

export const OperationType = {
  HANDLER: "handler",
  WORKFLOW: "workflow",
  TRANSACTION: "transaction",
  COMMUNICATOR: "communicator",
} as const;

const TempWorkflowType = {
  transaction: "transaction",
  external: "external",
  send: "send",
} as const;

export class DBOSExecutor {
  initialized: boolean;
  // User Database
  userDatabase: UserDatabase = null as unknown as UserDatabase;
  // System Database
  readonly systemDatabase: SystemDatabase;

  // Temporary workflows are created by calling transaction/send/recv directly from the executor class
  static readonly tempWorkflowName = "temp_workflow";

  readonly workflowInfoMap: Map<string, WorkflowInfo> = new Map([
    // We initialize the map with an entry for temporary workflows.
    [
      DBOSExecutor.tempWorkflowName,
      {
        workflow: async () => {
          this.logger.error("UNREACHABLE: Indirect invoke of temp workflow")
          return Promise.resolve()
        },
        config: {},
      },
    ],
  ]);
  readonly transactionInfoMap: Map<string, TransactionInfo> = new Map();
  readonly communicatorInfoMap: Map<string, CommunicatorInfo> = new Map();

  readonly registeredOperations: Array<MethodRegistrationBase> = [];
  readonly pendingWorkflowMap: Map<string, Promise<unknown>> = new Map(); // Map from workflowUUID to workflow promise
  readonly workflowResultBuffer: Map<string, Map<number, BufferedResult>> = new Map(); // Map from workflowUUID to its remaining result buffer.

  readonly telemetryCollector: TelemetryCollector;
  readonly flushBufferIntervalMs: number = 1000;
  readonly flushBufferID: NodeJS.Timeout;
  isFlushingBuffers = false;

  static readonly defaultNotificationTimeoutSec = 60;

  readonly debugMode: boolean;
  readonly debugProxy: string | undefined;
  static systemDBSchemaName = "dbos";

  readonly logger: Logger;
  readonly tracer: Tracer;
  // eslint-disable-next-line @typescript-eslint/ban-types
  entities: Function[] = [];

  /* WORKFLOW EXECUTOR LIFE CYCLE MANAGEMENT */
  constructor(readonly config: DBOSConfig, systemDatabase?: SystemDatabase) {
    this.debugMode = config.debugMode ?? false;
    this.debugProxy = config.debugProxy;

    // Set configured environment variables
    if (config.env) {
      for (const [key, value] of Object.entries(config.env)) {
        process.env[key] = value;
      }
    }

    if (config.telemetry?.OTLPExporter) {
      const OTLPExporter = new TelemetryExporter(config.telemetry.OTLPExporter);
      this.telemetryCollector = new TelemetryCollector(OTLPExporter);
    } else {
      // We always an collector to drain the signals queue, even if we don't have an exporter.
      this.telemetryCollector = new TelemetryCollector();
    }
    this.logger = new Logger(this.telemetryCollector, this.config.telemetry?.logs);
    this.tracer = new Tracer(this.telemetryCollector);

    if (this.debugMode) {
      this.logger.info("Running in debug mode!");
      if (this.debugProxy) {
        try {
          const url = new URL(this.config.debugProxy!);
          this.config.poolConfig.host = url.hostname;
          this.config.poolConfig.port = parseInt(url.port, 10);
          this.logger.info(`Debugging mode proxy: ${this.config.poolConfig.host}:${this.config.poolConfig.port}`);
        } catch (err) {
          this.logger.error(err);
          throw err;
        }
      }
    }

    if (systemDatabase) {
      this.logger.debug("Using provided system database"); // XXX print the name or something
      this.systemDatabase = systemDatabase;
    } else {
      this.logger.debug("Using Postgres system database");
      this.systemDatabase = new PostgresSystemDatabase(this.config.poolConfig, this.config.system_database, this.logger);
    }

    this.flushBufferID = setInterval(() => {
      if (!this.debugMode && !this.isFlushingBuffers) {
        this.isFlushingBuffers = true;
        void this.flushWorkflowBuffers();
      }
    }, this.flushBufferIntervalMs);
    this.logger.debug("Started workflow status buffer worker");

    this.initialized = false;
  }

  configureDbClient() {
    const userDbClient = this.config.userDbclient;
    const userDBConfig = this.config.poolConfig;
    if (userDbClient === UserDatabaseName.PRISMA) {
      // TODO: make Prisma work with debugger proxy.
      // eslint-disable-next-line @typescript-eslint/no-unsafe-assignment, @typescript-eslint/no-var-requires
      const { PrismaClient } = require("@prisma/client");
      // eslint-disable-next-line @typescript-eslint/no-unsafe-argument, @typescript-eslint/no-unsafe-call
      this.userDatabase = new PrismaUserDatabase(new PrismaClient());
      this.logger.debug("Loaded Prisma user database");
    } else if (userDbClient === UserDatabaseName.TYPEORM) {
      // eslint-disable-next-line @typescript-eslint/no-unsafe-assignment, @typescript-eslint/no-var-requires
      const DataSourceExports = require("typeorm");
      try {
        this.userDatabase = new TypeORMDatabase(
          // eslint-disable-next-line @typescript-eslint/no-unsafe-argument, @typescript-eslint/no-unsafe-call, @typescript-eslint/no-unsafe-member-access
          new DataSourceExports.DataSource({
            type: "postgres", // perhaps should move to config file
            host: userDBConfig.host,
            port: userDBConfig.port,
            username: userDBConfig.user,
            password: userDBConfig.password,
            database: userDBConfig.database,
            entities: this.entities,
            ssl: userDBConfig.ssl,
          })
        );
      } catch (s) {
        (s as Error).message = `Error loading TypeORM user database: ${(s as Error).message}`;
        this.logger.error(s);
      }
      this.logger.debug("Loaded TypeORM user database");
    } else if (userDbClient === UserDatabaseName.KNEX) {
      const knexConfig: Knex.Config = {
        client: "postgres",
        connection: {
          host: userDBConfig.host,
          port: userDBConfig.port,
          user: userDBConfig.user,
          password: userDBConfig.password,
          database: userDBConfig.database,
          ssl: userDBConfig.ssl,
        },
      };
      this.userDatabase = new KnexUserDatabase(knex(knexConfig));
      this.logger.debug("Loaded Knex user database");
    } else {
      this.userDatabase = new PGNodeUserDatabase(userDBConfig);
      this.logger.debug("Loaded Postgres user database");
    }
  }

  #registerClass(cls: object) {
    const registeredClassOperations = getRegisteredOperations(cls);
    this.registeredOperations.push(...registeredClassOperations);
    for (const ro of registeredClassOperations) {
      if (ro.workflowConfig) {
<<<<<<< HEAD
        this.#registerWorkflow(ro);
=======
        const wf = ro.registeredFunction as Workflow<unknown>;
        this.#registerWorkflow(wf, {...ro.workflowConfig});
        this.logger.debug(`Registered workflow ${ro.name}`);
>>>>>>> e554e3c4
      } else if (ro.txnConfig) {
        this.#registerTransaction(ro);
      } else if (ro.commConfig) {
        this.#registerCommunicator(ro);
      }
    }
  }

  async init(...classes: object[]): Promise<void> {
    if (this.initialized) {
      this.logger.error("Workflow executor already initialized!");
      return;
    }

    type AnyConstructor = new (...args: unknown[]) => object;
    try {
      for (const cls of classes) {
        const reg = getOrCreateClassRegistration(cls as AnyConstructor);
        if (reg.ormEntities.length > 0) {
          this.entities = this.entities.concat(reg.ormEntities);
          this.logger.debug(`Loaded ${reg.ormEntities.length} ORM entities`);
        }
      }

      this.configureDbClient();

      if (!this.userDatabase) {
        this.logger.error("No user database configured!");
        throw new DBOSInitializationError("No user database configured!");
      }

      for (const cls of classes) {
        this.#registerClass(cls);
      }

      // Debug mode doesn't need to initialize the DBs. Everything should appear to be read-only.
      await this.userDatabase.init(this.debugMode);
      if (!this.debugMode) {
        await this.systemDatabase.init();
        await this.recoverPendingWorkflows();
      }
    } catch (err) {
      (err as Error).message = `failed to initialize workflow executor: ${(err as Error).message}`
      throw new DBOSInitializationError(`${(err as Error).message}`);
    }
    this.initialized = true;

    // Only execute init code if under non-debug mode
    if (!this.debugMode) {
      for (const cls of classes) {
        // Init its configurations
        const creg = getOrCreateClassRegistration(cls as AnyConstructor);
        for (const [_cfgname, cfg] of creg.configurations) {
          await cfg.init.initConfiguration(new InitContext(this), cfg.arg);
        }
      }

      for (const v of this.registeredOperations) {
        const m = v as MethodRegistration<unknown, unknown[], unknown>;
        if (m.init === true) {
          this.logger.debug("Executing init method: " + m.name);
          await m.origFunction(new InitContext(this));
        }
      }
    }

    this.logger.info("Workflow executor initialized");
  }

  async destroy() {
    if (this.pendingWorkflowMap.size > 0) {
      this.logger.info("Waiting for pending workflows to finish.");
      await Promise.allSettled(this.pendingWorkflowMap.values());
    }
    clearInterval(this.flushBufferID);
    if (!this.debugMode && !this.isFlushingBuffers) {
      // Don't flush the buffers if we're already flushing them in the background.
      await this.flushWorkflowBuffers();
    }
    while (this.isFlushingBuffers) {
      this.logger.info("Waiting for result buffers to be exported.");
      await sleepms(1000);
    }
    await this.systemDatabase.destroy();
    await this.userDatabase.destroy();
    await this.logger.destroy();
  }

  /* WORKFLOW OPERATIONS */

  #registerWorkflow(ro :MethodRegistrationBase) {
    const wf = ro.registeredFunction as Workflow<unknown>;
    if (wf.name === DBOSExecutor.tempWorkflowName) {
      throw new DBOSError(`Unexpected use of reserved workflow name: ${wf.name}`);
    }
    const wfn = getRegisteredMethodClassName(wf) + '.' + ro.name;
    if (this.workflowInfoMap.has(wfn)) {
      throw new DBOSError(`Repeated workflow name: ${wfn}`);
    }
    const workflowInfo: WorkflowInfo = {
      workflow: wf,
      config: {...ro.workflowConfig},
    };
    this.workflowInfoMap.set(wfn, workflowInfo);
    this.logger.debug(`Registered workflow ${wfn}`);
  }

  #registerTransaction(ro: MethodRegistrationBase) {
    const txf = ro.registeredFunction as Transaction<unknown>;
    const tfn = getRegisteredMethodClassName(txf) + '.' + ro.name;

    if (this.transactionInfoMap.has(tfn)) {
      throw new DBOSError(`Repeated Transaction name: ${tfn}`);
    }
    const txnInfo: TransactionInfo = {
      transaction: txf,
      config: {...ro.txnConfig},
    };
    this.transactionInfoMap.set(tfn, txnInfo);
    this.logger.debug(`Registered transaction ${tfn}`);
  }

  #registerCommunicator(ro: MethodRegistrationBase) {
    const comm = ro.registeredFunction as Communicator<unknown>;
    const cfn = getRegisteredMethodClassName(comm) + '.' + ro.name;
    if (this.communicatorInfoMap.has(cfn)) {
      throw new DBOSError(`Repeated Commmunicator name: ${cfn}`);
    }
    const commInfo: CommunicatorInfo = {
      communicator: comm,
      config: {...ro.commConfig},
    };
    this.communicatorInfoMap.set(cfn, commInfo);
    this.logger.debug(`Registered communicator ${cfn}`);
  }

  getWorkflowInfo(wf: Workflow<unknown>) {
    const wfname = (wf.name === DBOSExecutor.tempWorkflowName)
      ? wf.name
      : getRegisteredMethodClassName(wf) + '.' + wf.name;
    return this.workflowInfoMap.get(wfname);
  }
  getWorkflowInfoByStatus(wf: WorkflowStatus) {
    const wfname = wf.workflowClassName + '.' + wf.workflowName;
    let wfInfo = this.workflowInfoMap.get(wfname);
    if (!wfInfo && !wf.workflowClassName) {
      for (const [_wfn, wfr] of this.workflowInfoMap) {
        if (wf.workflowName === wfr.workflow.name) {
          if (wfInfo) {
            throw new DBOSError(`Recovered workflow function name '${wf.workflowName}' is ambiguous.  The ambiguous name was recently added; remove it and recover pending workflows before re-adding the new function.`);
          }
          else {
            wfInfo = wfr;
          }  
        }
      }
    }

    return {wfInfo, config: getClassConfiguration(wf.workflowClassName, wf.workflowConfigName)};
  }

  getTransactionInfo(tf: Transaction<unknown>) {
    const tfname = getRegisteredMethodClassName(tf) + '.' + tf.name;
    return this.transactionInfoMap.get(tfname);
  }
  getTransactionInfoByNames(className: string, functionName: string, cfgName: string) {
    const tfname = className + '.' + functionName;
    let txnInfo: TransactionInfo | undefined = this.transactionInfoMap.get(tfname);

    if (!txnInfo && !className) {
      for (const [_wfn, tfr] of this.transactionInfoMap) {
        if (functionName === tfr.transaction.name) {
          if (txnInfo) {
            throw new DBOSError(`Recovered transaction function name '${functionName}' is ambiguous.  The ambiguous name was recently added; remove it and recover pending workflows before re-adding the new function.`);
          }
          else {
            txnInfo = tfr;
          }  
        }
      }
    }

    return {txnInfo, config: getClassConfiguration(className, cfgName)};
  }

  getCommunicatorInfo(cf: Communicator<unknown>) {
    const cfname = getRegisteredMethodClassName(cf) + '.' + cf.name;
    return this.communicatorInfoMap.get(cfname);
  }
  getCommunicatorInfoByNames(className: string, functionName: string, cfgName: string) {
    const cfname = className + '.' + functionName;
    let commInfo: CommunicatorInfo | undefined = this.communicatorInfoMap.get(cfname);

    if (!commInfo && !className) {
      for (const [_wfn, cfr] of this.communicatorInfoMap) {
        if (functionName === cfr.communicator.name) {
          if (commInfo) {
            throw new DBOSError(`Recovered communicator function name '${functionName}' is ambiguous.  The ambiguous name was recently added; remove it and recover pending workflows before re-adding the new function.`);
          }
          else {
            commInfo = cfr;
          }  
        }
      }
    }

    return {commInfo, config: getClassConfiguration(className, cfgName)};
  }

  async workflow<R>(wf: Workflow<R>, params: InternalWorkflowParams, ...args: unknown[]): Promise<WorkflowHandle<R>> {
    if (this.debugMode) {
      return this.debugWorkflow(wf, params, undefined, undefined, ...args);
    }
    return this.internalWorkflow(wf, params, undefined, undefined, ...args);
  }

  // If callerUUID and functionID are set, it means the workflow is invoked from within a workflow.
  async internalWorkflow<R>(wf: Workflow<R>, params: InternalWorkflowParams, callerUUID?: string, callerFunctionID?: number, ...args: unknown[]): Promise<WorkflowHandle<R>> {
    const workflowUUID: string = params.workflowUUID ? params.workflowUUID : this.#generateUUID();
    const presetUUID: boolean = params.workflowUUID ? true : false;

    const wInfo = this.getWorkflowInfo(wf as Workflow<unknown>);
    if (wInfo === undefined) {
      throw new DBOSNotRegisteredError(wf.name);
    }
    const wConfig = wInfo.config;

    const wCtxt: WorkflowContextImpl = new WorkflowContextImpl(this, params.parentCtx, workflowUUID, wConfig, wf.name, presetUUID, params.tempWfType, params.tempWfName, params.classConfig);

    // If running in DBOS Cloud, set the executor ID
    if (process.env.DBOS__VMID) {
      wCtxt.executorID = process.env.DBOS__VMID
    }

    const internalStatus: WorkflowStatusInternal = {
      workflowUUID: workflowUUID,
      status: StatusString.PENDING,
      name: wf.name,
      className: wCtxt.isTempWorkflow ? "" : getRegisteredMethodClassName(wf),
      configName: params.classConfig?.cfgname || "",
      authenticatedUser: wCtxt.authenticatedUser,
      output: undefined,
      error: "",
      assumedRole: wCtxt.assumedRole,
      authenticatedRoles: wCtxt.authenticatedRoles,
      request: wCtxt.request,
      executorID: wCtxt.executorID,
      createdAt: Date.now() // Remember the start time of this workflow
    };

    if (wCtxt.isTempWorkflow) {
      internalStatus.name = `${DBOSExecutor.tempWorkflowName}-${wCtxt.tempWfOperationType}-${wCtxt.tempWfOperationName}`;
      internalStatus.className = params.tempWfClass ?? "";
    }

    // Synchronously set the workflow's status to PENDING and record workflow inputs (for non single-transaction workflows).
    // We have to do it for all types of workflows because operation_outputs table has a foreign key constraint on workflow status table.
    if (wCtxt.tempWfOperationType !== TempWorkflowType.transaction) {
      args = await this.systemDatabase.initWorkflowStatus(internalStatus, args);
    }

    const runWorkflow = async () => {
      let result: R;

      // Execute the workflow.
      try {
        result = await wf(wCtxt, ...args);
        internalStatus.output = result;
        internalStatus.status = StatusString.SUCCESS;
        this.systemDatabase.bufferWorkflowOutput(workflowUUID, internalStatus);
        wCtxt.span.setStatus({ code: SpanStatusCode.OK });
      } catch (err) {
        if (err instanceof DBOSWorkflowConflictUUIDError) {
          // Retrieve the handle and wait for the result.
          const retrievedHandle = this.retrieveWorkflow<R>(workflowUUID);
          result = await retrievedHandle.getResult();
          wCtxt.span.setAttribute("cached", true);
          wCtxt.span.setStatus({ code: SpanStatusCode.OK });
        } else {
          // Record the error.
          const e: Error = err as Error;
          this.logger.error(e);
          if (wCtxt.isTempWorkflow) {
            internalStatus.name = `${DBOSExecutor.tempWorkflowName}-${wCtxt.tempWfOperationType}-${wCtxt.tempWfOperationName}`;
          }
          internalStatus.error = JSON.stringify(serializeError(e));
          internalStatus.status = StatusString.ERROR;
          await this.systemDatabase.recordWorkflowError(workflowUUID, internalStatus);
          // TODO: Log errors, but not in the tests when they're expected.
          wCtxt.span.setStatus({ code: SpanStatusCode.ERROR, message: e.message });
          throw err;
        }
      } finally {
        this.tracer.endSpan(wCtxt.span);
        if (wCtxt.tempWfOperationType === TempWorkflowType.transaction) {
          // For single-transaction workflows, asynchronously record inputs.
          // We must buffer inputs after workflow status is buffered/flushed because workflow_inputs table has a foreign key reference to the workflow_status table.
          this.systemDatabase.bufferWorkflowInputs(workflowUUID, args);
        }
      }
      // Asynchronously flush the result buffer.
      if (wCtxt.resultBuffer.size > 0) {
        this.workflowResultBuffer.set(wCtxt.workflowUUID, wCtxt.resultBuffer);
      }
      return result;
    };
    const workflowPromise: Promise<R> = runWorkflow();

    // Need to await for the workflow and capture errors.
    const awaitWorkflowPromise = workflowPromise
      .catch((error) => {
        this.logger.debug("Captured error in awaitWorkflowPromise: " + error);
      })
      .finally(() => {
        // Remove itself from pending workflow map.
        this.pendingWorkflowMap.delete(workflowUUID);
      });
    this.pendingWorkflowMap.set(workflowUUID, awaitWorkflowPromise);

    // Return the normal handle that doesn't capture errors.
    return new InvokedHandle(this.systemDatabase, workflowPromise, workflowUUID, wf.name, callerUUID, callerFunctionID);
  }

  /**
   * DEBUG MODE workflow execution, skipping all the recording
   */
  async debugWorkflow<R>(wf: Workflow<R>, params: WorkflowParams, callerUUID?: string, callerFunctionID?: number, ...args: unknown[]): Promise<WorkflowHandle<R>> {
    // In debug mode, we must have a specific workflow UUID.
    if (!params.workflowUUID) {
      throw new DBOSDebuggerError("Workflow UUID not found!");
    }
    const workflowUUID = params.workflowUUID;
    const wInfo = this.getWorkflowInfo(wf as Workflow<unknown>);
    if (wInfo === undefined) {
      throw new DBOSDebuggerError("Workflow unregistered! " + wf.name);
    }
    const wConfig = wInfo.config;

    const wCtxt = new WorkflowContextDebug(this, params.parentCtx, workflowUUID, wConfig, wf.name, params.classConfig);

    // A workflow must have run before.
    const wfStatus = await this.systemDatabase.getWorkflowStatus(workflowUUID);
    const recordedInputs = await this.systemDatabase.getWorkflowInputs(workflowUUID);
    if (!wfStatus || !recordedInputs) {
      throw new DBOSDebuggerError("Workflow status or inputs not found! UUID: " + workflowUUID);
    }

    // Make sure we use the same input.
    if (JSON.stringify(args) !== JSON.stringify(recordedInputs)) {
      throw new DBOSDebuggerError(`Detect different input for the workflow UUID ${workflowUUID}!\n Received: ${JSON.stringify(args)}\n Original: ${JSON.stringify(recordedInputs)}`);
    }

    const workflowPromise: Promise<R> = wf(wCtxt, ...args)
      .then(async (result) => {
        // Check if the result is the same.
        const recordedResult = await this.systemDatabase.getWorkflowResult<R>(workflowUUID);
        if (result === undefined && !recordedResult) {
          return result;
        }
        if (JSON.stringify(result) !== JSON.stringify(recordedResult)) {
          this.logger.error(`Detect different output for the workflow UUID ${workflowUUID}!\n Received: ${JSON.stringify(result)}\n Original: ${JSON.stringify(recordedResult)}`);
        }
        return recordedResult; // Always return the recorded result.
      });
    return new InvokedHandle(this.systemDatabase, workflowPromise, workflowUUID, wf.name, callerUUID, callerFunctionID);
  }

  async transaction<R>(txn: Transaction<R>, params: WorkflowParams, ...args: unknown[] ): Promise<R> {
    // Create a workflow and call transaction.
    const temp_workflow = async (ctxt: WorkflowContext, ...args: unknown[]) => {
      const ctxtImpl = ctxt as WorkflowContextImpl;
      return await ctxtImpl.transaction(txn, params.classConfig, ...args);
    };
    return (await this.workflow(temp_workflow, {
      ...params,
      tempWfType: TempWorkflowType.transaction,
      tempWfName: getRegisteredMethodName(txn),
      tempWfClass: getRegisteredMethodClassName(txn),
    }, ...args)).getResult();
  }

  async external<R>(commFn: Communicator<R>, params: WorkflowParams, ...args: unknown[]): Promise<R> {
    // Create a workflow and call external.
    const temp_workflow = async (ctxt: WorkflowContext, ...args: unknown[]) => {
      const ctxtImpl = ctxt as WorkflowContextImpl;
      return await ctxtImpl.external(commFn, params.classConfig, ...args);
    };
    return (await this.workflow(temp_workflow, {
      ...params,
      tempWfType: TempWorkflowType.external,
      tempWfName: getRegisteredMethodName(commFn),
      tempWfClass: getRegisteredMethodClassName(commFn),
    }, ...args)).getResult();
  }

  async send(destinationUUID: string, message: NonNullable<unknown>, topic?: string, idempotencyKey?: string): Promise<void> {
    // Create a workflow and call send.
    const temp_workflow = async (ctxt: WorkflowContext, destinationUUID: string, message: NonNullable<unknown>, topic?: string) => {
      return await ctxt.send(destinationUUID, message, topic);
    };
    const workflowUUID = idempotencyKey ? destinationUUID + idempotencyKey : undefined;
    return (await this.workflow(temp_workflow, { workflowUUID: workflowUUID, tempWfType: TempWorkflowType.send, classConfig: null }, destinationUUID, message, topic)).getResult();
  }

  /**
   * Wait for a workflow to emit an event, then return its value.
   */
  async getEvent<T extends NonNullable<unknown>>(workflowUUID: string, key: string, timeoutSeconds: number = DBOSExecutor.defaultNotificationTimeoutSec): Promise<T | null> {
    return this.systemDatabase.getEvent(workflowUUID, key, timeoutSeconds);
  }

  /**
   * Retrieve a handle for a workflow UUID.
   */
  retrieveWorkflow<R>(workflowUUID: string): WorkflowHandle<R> {
    return new RetrievedHandle(this.systemDatabase, workflowUUID);
  }

  /* INTERNAL HELPERS */
  #generateUUID(): string {
    return uuidv4();
  }

  /**
   * A recovery process that by default runs during executor init time.
   * It runs to completion all pending workflows that were executing when the previous executor failed.
   */
  async recoverPendingWorkflows(executorIDs: string[] = ["local"]): Promise<WorkflowHandle<unknown>[]> {
    const pendingWorkflows: string[] = [];
    for (const execID of executorIDs) {
      if (execID == "local" && process.env.DBOS__VMID) {
        this.logger.debug(`Skip local recovery because it's running in a VM: ${process.env.DBOS__VMID}`);
        continue;
      }
      this.logger.debug(`Recovering workflows of executor: ${execID}`);
      const wIDs = await this.systemDatabase.getPendingWorkflows(execID);
      pendingWorkflows.push(...wIDs);
    }

    const handlerArray: WorkflowHandle<unknown>[] = [];
    for (const workflowUUID of pendingWorkflows) {
      try {
        handlerArray.push(await this.executeWorkflowUUID(workflowUUID));
      } catch (e) {
        this.logger.warn(`Recovery of workflow ${workflowUUID} failed: ${(e as Error).message}`);
      }
    }
    return handlerArray;
  }

  async executeWorkflowUUID(workflowUUID: string): Promise<WorkflowHandle<unknown>> {
    const wfStatus = await this.systemDatabase.getWorkflowStatus(workflowUUID);
    const inputs = await this.systemDatabase.getWorkflowInputs(workflowUUID);
    if (!inputs || !wfStatus) {
      this.logger.error(`Failed to find inputs for workflowUUID: ${workflowUUID}`);
      throw new DBOSError(`Failed to find inputs for workflow UUID: ${workflowUUID}`);
    }
    const parentCtx = this.#getRecoveryContext(workflowUUID, wfStatus);

    const {wfInfo, config} = this.getWorkflowInfoByStatus(wfStatus);

    if (wfInfo) {
      return this.workflow(wfInfo.workflow, { workflowUUID: workflowUUID, parentCtx: parentCtx ?? undefined, classConfig: config }, ...inputs);
    }

    // Should be temporary workflows. Parse the name of the workflow.
    const wfName = wfStatus.workflowName;
    const nameArr = wfName.split("-");
    if (!nameArr[0].startsWith(DBOSExecutor.tempWorkflowName)) {
      // CB - Doesn't this happen if the user changed the function name in their code?
      throw new DBOSError(`This should never happen! Cannot find workflow info for a non-temporary workflow! UUID ${workflowUUID}, name ${wfName}`);
    }

    let temp_workflow: Workflow<unknown>;
    let clscfg: ConfiguredClass<unknown> | null = null;
    if (nameArr[1] === TempWorkflowType.transaction) {
      const {txnInfo, config} = this.getTransactionInfoByNames(wfStatus.workflowClassName, nameArr[2], wfStatus.workflowConfigName);
      if (!txnInfo) {
        this.logger.error(`Cannot find transaction info for UUID ${workflowUUID}, name ${nameArr[2]}`);
        throw new DBOSNotRegisteredError(nameArr[2]);
      }
      temp_workflow = async (ctxt: WorkflowContext, ...args: unknown[]) => {
        const ctxtImpl = ctxt as WorkflowContextImpl;
        return await ctxtImpl.transaction(txnInfo.transaction, config, ...args);
      };
      clscfg = config;
    } else if (nameArr[1] === TempWorkflowType.external) {
      const {commInfo, config} = this.getCommunicatorInfoByNames(wfStatus.workflowClassName, nameArr[2], wfStatus.workflowConfigName);
      if (!commInfo) {
        this.logger.error(`Cannot find communicator info for UUID ${workflowUUID}, name ${nameArr[2]}`);
        throw new DBOSNotRegisteredError(nameArr[2]);
      }
      temp_workflow = async (ctxt: WorkflowContext, ...args: unknown[]) => {
        const ctxtImpl = ctxt as WorkflowContextImpl;
        return await ctxtImpl.external(commInfo.communicator, config, ...args);
      };
      clscfg = config;
    } else if (nameArr[1] === TempWorkflowType.send) {
      temp_workflow = async (ctxt: WorkflowContext, ...args: unknown[]) => {
        return await ctxt.send(args[0] as string, args[1] as string, args[2] as string);
      };
      clscfg = null;
    } else {
      this.logger.error(`Unrecognized temporary workflow! UUID ${workflowUUID}, name ${wfName}`)
      throw new DBOSNotRegisteredError(wfName);
    }
    return this.workflow(temp_workflow, { workflowUUID: workflowUUID, parentCtx: parentCtx ?? undefined, classConfig: clscfg}, ...inputs);
  }

  // NOTE: this creates a new span, it does not inherit the span from the original workflow
  #getRecoveryContext(workflowUUID: string, status: WorkflowStatus): DBOSContextImpl {
    const span = this.tracer.startSpan(
      status.workflowName,
      {
        operationUUID: workflowUUID,
        operationType: OperationType.WORKFLOW,
        status: status.status,
        authenticatedUser: status.authenticatedUser,
        assumedRole: status.assumedRole,
        authenticatedRoles: status.authenticatedRoles,
      },
    );
    const oc = new DBOSContextImpl(status.workflowName, span, this.logger);
    oc.request = status.request;
    oc.authenticatedUser = status.authenticatedUser;
    oc.authenticatedRoles = status.authenticatedRoles;
    oc.assumedRole = status.assumedRole;
    oc.workflowUUID = workflowUUID;
    return oc;
  }

  /* BACKGROUND PROCESSES */
  /**
   * Periodically flush the workflow output buffer to the system database.
   */
  async flushWorkflowBuffers() {
    if (this.initialized) {
      await this.flushWorkflowResultBuffer();
      await this.systemDatabase.flushWorkflowSystemBuffers();
    }
    this.isFlushingBuffers = false;
  }

  async flushWorkflowResultBuffer(): Promise<void> {
    const localBuffer = new Map(this.workflowResultBuffer);
    this.workflowResultBuffer.clear();
    const totalSize = localBuffer.size;
    const flushBatchSize = 50;
    try {
      let finishedCnt = 0;
      while (finishedCnt < totalSize) {
        let sqlStmt = "INSERT INTO dbos.transaction_outputs (workflow_uuid, function_id, output, error, txn_id, txn_snapshot, created_at) VALUES ";
        let paramCnt = 1;
        const values: unknown[] = [];
        const batchUUIDs: string[] = [];
        for (const [workflowUUID, wfBuffer] of localBuffer) {
          for (const [funcID, recorded] of wfBuffer) {
            const output = recorded.output;
            const txnSnapshot = recorded.txn_snapshot;
            const createdAt = recorded.created_at!
            if (paramCnt > 1) {
              sqlStmt += ", ";
            }
            sqlStmt += `($${paramCnt++}, $${paramCnt++}, $${paramCnt++}, $${paramCnt++}, null, $${paramCnt++}, $${paramCnt++})`;
            values.push(workflowUUID, funcID, JSON.stringify(output), JSON.stringify(null), txnSnapshot, createdAt);
          }
          batchUUIDs.push(workflowUUID);
          finishedCnt++;
          if (batchUUIDs.length >= flushBatchSize) {
            // Cap at the batch size.
            break;
          }
        }
        this.logger.debug(sqlStmt);
        await this.userDatabase.query(sqlStmt, ...values);

        // Clean up after each batch succeeds
        batchUUIDs.forEach((value) => { localBuffer.delete(value); });
      }
    } catch (error) {
      (error as Error).message = `Error flushing workflow result buffer: ${(error as Error).message}`;
      this.logger.error(error);
      // If there is a failure in flushing the buffer, return items to the global buffer for retrying later.
      for (const [workflowUUID, wfBuffer] of localBuffer) {
        if (!this.workflowResultBuffer.has(workflowUUID)) {
          this.workflowResultBuffer.set(workflowUUID, wfBuffer)
        }
      }
    }
  }

  logRegisteredHTTPUrls() {
    this.logger.info("HTTP endpoints supported:");
    this.registeredOperations.forEach((registeredOperation) => {
      const ro = registeredOperation as HandlerRegistration<unknown, unknown[], unknown>;
      if (ro.apiURL) {
        this.logger.info("    " + ro.apiType.padEnd(4) + "  :  " + ro.apiURL);
        const roles = ro.getRequiredRoles();
        if (roles.length > 0) {
          this.logger.info("        Required Roles: " + JSON.stringify(roles));
        }
      }
    });
  }
}<|MERGE_RESOLUTION|>--- conflicted
+++ resolved
@@ -259,13 +259,7 @@
     this.registeredOperations.push(...registeredClassOperations);
     for (const ro of registeredClassOperations) {
       if (ro.workflowConfig) {
-<<<<<<< HEAD
         this.#registerWorkflow(ro);
-=======
-        const wf = ro.registeredFunction as Workflow<unknown>;
-        this.#registerWorkflow(wf, {...ro.workflowConfig});
-        this.logger.debug(`Registered workflow ${ro.name}`);
->>>>>>> e554e3c4
       } else if (ro.txnConfig) {
         this.#registerTransaction(ro);
       } else if (ro.commConfig) {
