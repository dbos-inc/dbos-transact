/* eslint-disable @typescript-eslint/no-explicit-any */

import { deserializeError, serializeError } from "serialize-error";
import { DBOSExecutor, dbosNull, DBOSNull } from "./dbos-executor";
import { DatabaseError, Pool, PoolClient, Notification, PoolConfig, Client } from "pg";
import { DuplicateWorkflowEventError, DBOSWorkflowConflictUUIDError, DBOSNonExistentWorkflowError } from "./error";
import { StatusString, WorkflowStatus } from "./workflow";
import { notifications, operation_outputs, workflow_status, workflow_events, workflow_inputs, scheduler_state } from "../schemas/system_db_schema";
import { sleepms, findPackageRoot, DBOSReplacer, DBOSReviver } from "./utils";
import { HTTPRequest } from "./context";
import { GlobalLogger as Logger } from "./telemetry/logs";
import knex from "knex";
import path from "path";

export interface SystemDatabase {
  init(): Promise<void>;
  destroy(): Promise<void>;

  checkWorkflowOutput<R>(workflowUUID: string): Promise<DBOSNull | R>;
  initWorkflowStatus<T extends any[]>(bufferedStatus: WorkflowStatusInternal, args: T): Promise<T>;
  bufferWorkflowOutput(workflowUUID: string, status: WorkflowStatusInternal): void;
  flushWorkflowSystemBuffers(): Promise<void>;
  recordWorkflowError(workflowUUID: string, status: WorkflowStatusInternal): Promise<void>;

  getPendingWorkflows(executorID: string): Promise<Array<string>>;
  bufferWorkflowInputs<T extends any[]>(workflowUUID: string, args: T) : void;
  getWorkflowInputs<T extends any[]>(workflowUUID: string): Promise<T | null>;

  checkOperationOutput<R>(workflowUUID: string, functionID: number): Promise<DBOSNull | R>;
  recordOperationOutput<R>(workflowUUID: string, functionID: number, output: R): Promise<void>;
  recordOperationError(workflowUUID: string, functionID: number, error: Error): Promise<void>;

  getWorkflowStatus(workflowUUID: string, callerUUID?: string, functionID?: number): Promise<WorkflowStatus | null>;
  getWorkflowResult<R>(workflowUUID: string): Promise<R>;

  sleepms(workflowUUID: string, functionID: number, duration: number): Promise<void>;

  send<T>(workflowUUID: string, functionID: number, destinationUUID: string, message: T, topic?: string): Promise<void>;
  recv<T>(workflowUUID: string, functionID: number, topic?: string, timeoutSeconds?: number): Promise<T | null>;

  setEvent<T>(workflowUUID: string, functionID: number, key: string, value: T): Promise<void>;
  getEvent<T>(workflowUUID: string, key: string, timeoutSeconds: number, callerUUID?: string, functionID?: number): Promise<T | null>;

  // Scheduler queries
  //  These two maintain exactly once - make sure we kick off the workflow at least once, and wf unique ID does the rest
  getLastScheduledTime(wfn: string): Promise<number | null>; // Last workflow we are sure we invoked
  setLastScheduledTime(wfn: string, invtime: number): Promise<number | null>; // We are now sure we invoked another
}

// For internal use, not serialized status.
export interface WorkflowStatusInternal {
  workflowUUID: string;
  status: string;
  name: string;
  className: string;
  configName: string;
  authenticatedUser: string;
  output: unknown;
  error: string; // Serialized error
  assumedRole: string;
  authenticatedRoles: string[];
  request: HTTPRequest;
  executorID: string;
  applicationVersion: string;
  applicationID: string;
  createdAt: number;
}

export interface ExistenceCheck {
  exists: boolean;
}

export async function migrateSystemDatabase(systemPoolConfig: PoolConfig) {
  const migrationsDirectory = path.join(findPackageRoot(__dirname), 'migrations');
  const knexConfig = {
    client: 'pg',
    connection: systemPoolConfig,
    migrations: {
        directory: migrationsDirectory,
        tableName: 'knex_migrations'
    }
};
  const knexDB = knex(knexConfig)
  await knexDB.migrate.latest()
  await knexDB.destroy()
}

export class PostgresSystemDatabase implements SystemDatabase {
  readonly pool: Pool;
  readonly systemPoolConfig: PoolConfig;

  notificationsClient: PoolClient | null = null;
  readonly notificationsMap: Record<string, () => void> = {};
  readonly workflowEventsMap: Record<string, () => void> = {};

  readonly workflowStatusBuffer: Map<string, WorkflowStatusInternal> = new Map();
  readonly workflowInputsBuffer: Map<string, any[]> = new Map();
  readonly flushBatchSize = 100;
  static readonly connectionTimeoutMillis = 10000; // 10 second timeout

  constructor(readonly pgPoolConfig: PoolConfig, readonly systemDatabaseName: string, readonly logger: Logger) {
    this.systemPoolConfig = { ...pgPoolConfig };
    this.systemPoolConfig.database = systemDatabaseName;
    this.systemPoolConfig.connectionTimeoutMillis = PostgresSystemDatabase.connectionTimeoutMillis;
    this.pool = new Pool(this.systemPoolConfig);
  }

  async init() {
    const pgSystemClient = new Client(this.pgPoolConfig);
    await pgSystemClient.connect();
    // Create the system database and load tables.
    const dbExists = await pgSystemClient.query<ExistenceCheck>(`SELECT EXISTS (SELECT FROM pg_database WHERE datname = '${this.systemDatabaseName}')`);
    if (!dbExists.rows[0].exists) {
      // Create the DBOS system database.
      await pgSystemClient.query(`CREATE DATABASE "${this.systemDatabaseName}"`);
    }
    await migrateSystemDatabase(this.systemPoolConfig);
    await this.listenForNotifications();
    await pgSystemClient.end();
  }

  async destroy() {
    if (this.notificationsClient) {
      this.notificationsClient.removeAllListeners();
      this.notificationsClient.release();
    }
    await this.pool.end();
  }

  async checkWorkflowOutput<R>(workflowUUID: string): Promise<DBOSNull | R> {
    const { rows } = await this.pool.query<workflow_status>(`SELECT status, output, error FROM ${DBOSExecutor.systemDBSchemaName}.workflow_status WHERE workflow_uuid=$1`, [workflowUUID]);
    if (rows.length === 0 || rows[0].status === StatusString.PENDING) {
      return dbosNull;
    } else if (rows[0].status === StatusString.ERROR) {
      throw deserializeError(JSON.parse(rows[0].error));
    } else {
      return JSON.parse(rows[0].output) as R;
    }
  }

  async initWorkflowStatus<T extends any[]>(initStatus: WorkflowStatusInternal, args: T): Promise<T> {
    await this.pool.query<workflow_status>(
<<<<<<< HEAD
      `INSERT INTO ${DBOSExecutor.systemDBSchemaName}.workflow_status (workflow_uuid, status, name, authenticated_user, assumed_role, authenticated_roles, request, output, executor_id, application_version, application_id, created_at)
      VALUES($1, $2, $3, $4, $5, $6, $7, $8, $9, $10, $11, $12)
      ON CONFLICT (workflow_uuid) DO NOTHING`,
      [
        initStatus.workflowUUID,
        initStatus.status,
        initStatus.name,
        initStatus.authenticatedUser,
        initStatus.assumedRole,
        JSON.stringify(initStatus.authenticatedRoles),
        JSON.stringify(initStatus.request),
        null,
        initStatus.executorID,
        initStatus.applicationVersion,
        initStatus.applicationID,
        initStatus.createdAt,
=======
      `INSERT INTO ${DBOSExecutor.systemDBSchemaName}.workflow_status (
        workflow_uuid,
        status,
        name,
        class_name,
        config_name,
        authenticated_user,
        assumed_role,
        authenticated_roles,
        request,
        output,
        executor_id,
        created_at
      ) VALUES($1, $2, $3, $4, $5, $6, $7, $8, $9, $10, $11, $12)
       ON CONFLICT (workflow_uuid) DO NOTHING`,
      [
       initStatus.workflowUUID,
       initStatus.status,
       initStatus.name,
       initStatus.className,
       initStatus.configName,
       initStatus.authenticatedUser,
       initStatus.assumedRole,
       JSON.stringify(initStatus.authenticatedRoles),
       JSON.stringify(initStatus.request),
       null,
       initStatus.executorID,
       initStatus.createdAt,
>>>>>>> 1c78e272
      ]
    );
    const { rows } = await this.pool.query<workflow_inputs>(
      `INSERT INTO ${DBOSExecutor.systemDBSchemaName}.workflow_inputs (workflow_uuid, inputs) VALUES($1, $2) ON CONFLICT (workflow_uuid) DO UPDATE SET workflow_uuid = excluded.workflow_uuid  RETURNING inputs`,
      [initStatus.workflowUUID, JSON.stringify(args, DBOSReplacer)]
    );
    return JSON.parse(rows[0].inputs, DBOSReviver) as T;
  }

  bufferWorkflowOutput(workflowUUID: string, status: WorkflowStatusInternal) {
    this.workflowStatusBuffer.set(workflowUUID, status);
  }

  /**
   * Flush the workflow output buffer and the input buffer to the database.
   */
  async flushWorkflowSystemBuffers(): Promise<void> {
    // Always flush the status buffer first because of foreign key constraints
    await this.flushWorkflowStatusBuffer();
    await this.flushWorkflowInputsBuffer();
  }

  async flushWorkflowStatusBuffer(): Promise<void> {
    const localBuffer = new Map(this.workflowStatusBuffer);
    this.workflowStatusBuffer.clear();
    const totalSize = localBuffer.size;
    try {
      let finishedCnt = 0;
      while (finishedCnt < totalSize) {
        let sqlStmt = `INSERT INTO ${DBOSExecutor.systemDBSchemaName}.workflow_status (workflow_uuid, status, name, authenticated_user, assumed_role, authenticated_roles, request, output, executor_id, application_version, application_id, created_at, updated_at) VALUES `;
        let paramCnt = 1;
        const values: any[] = [];
        const batchUUIDs: string[] = [];
        for (const [workflowUUID, status] of localBuffer) {
          if (paramCnt > 1) {
            sqlStmt += ", ";
          }
          sqlStmt += `($${paramCnt++}, $${paramCnt++}, $${paramCnt++}, $${paramCnt++}, $${paramCnt++}, $${paramCnt++}, $${paramCnt++}, $${paramCnt++}, $${paramCnt++}, $${paramCnt++}, $${paramCnt++}, $${paramCnt++}, $${paramCnt++})`;
          values.push(
            workflowUUID,
            status.status,
            status.name,
            status.authenticatedUser,
            status.assumedRole,
            JSON.stringify(status.authenticatedRoles),
            JSON.stringify(status.request),
            JSON.stringify(status.output),
            status.executorID,
            status.applicationVersion,
            status.applicationID,
            status.createdAt,
            Date.now()
          );
          batchUUIDs.push(workflowUUID);
          finishedCnt++;

          if (batchUUIDs.length >= this.flushBatchSize) {
            // Cap at the batch size.
            break;
          }
        }
        sqlStmt += " ON CONFLICT (workflow_uuid) DO UPDATE SET status=EXCLUDED.status, output=EXCLUDED.output, updated_at=EXCLUDED.updated_at;";

        await this.pool.query(sqlStmt, values);

        // Clean up after each batch succeeds
        batchUUIDs.forEach((value) => {
          localBuffer.delete(value);
        });
      }
    } catch (error) {
      (error as Error).message = `Error flushing workflow status buffer: ${(error as Error).message}`;
      this.logger.error(error);
    } finally {
      // If there are still items in flushing the buffer, return items to the global buffer for retrying later.
      for (const [workflowUUID, output] of localBuffer) {
        if (!this.workflowStatusBuffer.has(workflowUUID)) {
          this.workflowStatusBuffer.set(workflowUUID, output);
        }
      }
    }
    return;
  }

  async recordWorkflowError(workflowUUID: string, status: WorkflowStatusInternal): Promise<void> {
    await this.pool.query<workflow_status>(
<<<<<<< HEAD
      `INSERT INTO ${DBOSExecutor.systemDBSchemaName}.workflow_status (workflow_uuid, status, name, authenticated_user, assumed_role, authenticated_roles, request, error, executor_id, application_id, application_version, created_at, updated_at) VALUES($1, $2, $3, $4, $5, $6, $7, $8, $9, $10, $11, $12, $13) ON CONFLICT (workflow_uuid)
    DO UPDATE SET status=EXCLUDED.status, error=EXCLUDED.error, updated_at=EXCLUDED.updated_at;`,
      [
        workflowUUID,
        StatusString.ERROR,
        status.name,
        status.authenticatedUser,
        status.assumedRole,
        JSON.stringify(status.authenticatedRoles),
        JSON.stringify(status.request),
        status.error,
        status.executorID,
        status.applicationID,
        status.applicationVersion,
        status.createdAt,
        Date.now(),
=======
      `INSERT INTO ${DBOSExecutor.systemDBSchemaName}.workflow_status (
        workflow_uuid,
        status,
        name,
        class_name,
        config_name,
        authenticated_user,
        assumed_role,
        authenticated_roles,
        request,
        error,
        executor_id,
        created_at,
        updated_at
    ) VALUES($1, $2, $3, $4, $5, $6, $7, $8, $9, $10, $11, $12, $13)
    ON CONFLICT (workflow_uuid)
    DO UPDATE SET status=EXCLUDED.status, error=EXCLUDED.error, updated_at=EXCLUDED.updated_at;`,
      [
       workflowUUID,
       StatusString.ERROR,
       status.name,
       status.className,
       status.configName,
       status.authenticatedUser,
       status.assumedRole,
       JSON.stringify(status.authenticatedRoles),
       JSON.stringify(status.request),
       status.error, status.executorID,
       status.createdAt,
       Date.now()
>>>>>>> 1c78e272
      ]
    );
  }

  async getPendingWorkflows(executorID: string): Promise<Array<string>> {
    const { rows } = await this.pool.query<workflow_status>(
      `SELECT workflow_uuid FROM ${DBOSExecutor.systemDBSchemaName}.workflow_status WHERE status=$1 AND executor_id=$2`,
      [StatusString.PENDING, executorID]
    )
    return rows.map(i => i.workflow_uuid);
  }

  bufferWorkflowInputs<T extends any[]>(workflowUUID: string, args: T): void {
    this.workflowInputsBuffer.set(workflowUUID, args);
  }

  async flushWorkflowInputsBuffer(): Promise<void> {
    const localBuffer = new Map(this.workflowInputsBuffer);
    this.workflowInputsBuffer.clear();
    const totalSize = localBuffer.size;
    try {
      let finishedCnt = 0;
      while (finishedCnt < totalSize) {
        let sqlStmt = `INSERT INTO ${DBOSExecutor.systemDBSchemaName}.workflow_inputs (workflow_uuid, inputs) VALUES `;
        let paramCnt = 1;
        const values: any[] = [];
        const batchUUIDs: string[] = [];
        for (const [workflowUUID, args] of localBuffer) {
          finishedCnt++;
          if (this.workflowStatusBuffer.has(workflowUUID)) {
            // Need the workflow status buffer to be flushed first. Continue and retry later.
            continue;
          }

          if (paramCnt > 1) {
            sqlStmt += ", ";
          }
          sqlStmt += `($${paramCnt++}, $${paramCnt++})`;
          values.push(workflowUUID, JSON.stringify(args, DBOSReplacer));
          batchUUIDs.push(workflowUUID);

          if (batchUUIDs.length >= this.flushBatchSize) {
            // Cap at the batch size.
            break;
          }
        }

        if (batchUUIDs.length > 0) {
          sqlStmt += " ON CONFLICT (workflow_uuid) DO NOTHING;";
          await this.pool.query(sqlStmt, values);
          // Clean up after each batch succeeds
          batchUUIDs.forEach((value) => { localBuffer.delete(value); });
        }
      }
    } catch (error) {
      (error as Error).message = `Error flushing workflow inputs buffer: ${(error as Error).message}`;
      this.logger.error(error);
    } finally {
      // If there are still items in flushing the buffer, return items to the global buffer for retrying later.
      for (const [workflowUUID, args] of localBuffer) {
        if (!this.workflowInputsBuffer.has(workflowUUID)) {
          this.workflowInputsBuffer.set(workflowUUID, args);
        }
      }
    }
    return;
  }

  async getWorkflowInputs<T extends any[]>(workflowUUID: string): Promise<T | null> {
    const { rows } = await this.pool.query<workflow_inputs>(
      `SELECT inputs FROM ${DBOSExecutor.systemDBSchemaName}.workflow_inputs WHERE workflow_uuid=$1`,
      [workflowUUID]
    )
    if (rows.length === 0) {
      return null
    }
    return JSON.parse(rows[0].inputs, DBOSReviver) as T;
  }

  async checkOperationOutput<R>(workflowUUID: string, functionID: number): Promise<DBOSNull | R> {
    const { rows } = await this.pool.query<operation_outputs>(`SELECT output, error FROM ${DBOSExecutor.systemDBSchemaName}.operation_outputs WHERE workflow_uuid=$1 AND function_id=$2`, [workflowUUID, functionID]);
    if (rows.length === 0) {
      return dbosNull;
    } else if (JSON.parse(rows[0].error) !== null) {
      throw deserializeError(JSON.parse(rows[0].error));
    } else {
      return JSON.parse(rows[0].output) as R;
    }
  }

  async recordOperationOutput<R>(workflowUUID: string, functionID: number, output: R): Promise<void> {
    const serialOutput = JSON.stringify(output);
    try {
      await this.pool.query<operation_outputs>(`INSERT INTO ${DBOSExecutor.systemDBSchemaName}.operation_outputs (workflow_uuid, function_id, output) VALUES ($1, $2, $3);`, [workflowUUID, functionID, serialOutput]);
    } catch (error) {
      const err: DatabaseError = error as DatabaseError;
      if (err.code === "40001" || err.code === "23505") {
        // Serialization and primary key conflict (Postgres).
        throw new DBOSWorkflowConflictUUIDError(workflowUUID);
      } else {
        throw err;
      }
    }
  }

  async recordOperationError(workflowUUID: string, functionID: number, error: Error): Promise<void> {
    const serialErr = JSON.stringify(serializeError(error));
    try {
      await this.pool.query<operation_outputs>(`INSERT INTO ${DBOSExecutor.systemDBSchemaName}.operation_outputs (workflow_uuid, function_id, error) VALUES ($1, $2, $3);`, [workflowUUID, functionID, serialErr]);
    } catch (error) {
      const err: DatabaseError = error as DatabaseError;
      if (err.code === "40001" || err.code === "23505") {
        // Serialization and primary key conflict (Postgres).
        throw new DBOSWorkflowConflictUUIDError(workflowUUID);
      } else {
        throw err;
      }
    }
  }

  /**
   *  Guard the operation, throwing an error if a conflicting execution is detected.
   */
  async recordNotificationOutput<R>(client: PoolClient, workflowUUID: string, functionID: number, output: R) {
    try {
      await client.query<operation_outputs>(`INSERT INTO ${DBOSExecutor.systemDBSchemaName}.operation_outputs (workflow_uuid, function_id, output) VALUES ($1, $2, $3);`, [workflowUUID, functionID, JSON.stringify(output)]);
    } catch (error) {
      await client.query("ROLLBACK");
      client.release();
      const err: DatabaseError = error as DatabaseError;
      if (err.code === "40001" || err.code === "23505") {
        // Serialization and primary key conflict (Postgres).
        throw new DBOSWorkflowConflictUUIDError(workflowUUID);
      } else {
        throw err;
      }
    }
  }

  async sleepms(workflowUUID: string, functionID: number, durationMS: number): Promise<void> {
    const { rows } = await this.pool.query<operation_outputs>(`SELECT output FROM ${DBOSExecutor.systemDBSchemaName}.operation_outputs WHERE workflow_uuid=$1 AND function_id=$2`, [workflowUUID, functionID]);
    if (rows.length > 0) {
      const endTimeMs = JSON.parse(rows[0].output) as number;
      await sleepms(Math.max(endTimeMs - Date.now(), 0))
      return;
    } else {
      const endTimeMs = Date.now() + durationMS;
      await this.pool.query<operation_outputs>(`INSERT INTO ${DBOSExecutor.systemDBSchemaName}.operation_outputs (workflow_uuid, function_id, output) VALUES ($1, $2, $3) ON CONFLICT DO NOTHING;`, [workflowUUID, functionID, JSON.stringify(endTimeMs)]);
      await sleepms(Math.max(endTimeMs - Date.now(), 0))
      return;
    }
  }

  readonly nullTopic = "__null__topic__";

  async send<T>(workflowUUID: string, functionID: number, destinationUUID: string, message: T, topic?: string): Promise<void> {
    topic = topic ?? this.nullTopic;
    const client: PoolClient = await this.pool.connect();

    await client.query("BEGIN ISOLATION LEVEL READ COMMITTED");
    const { rows } = await client.query<operation_outputs>(`SELECT output FROM ${DBOSExecutor.systemDBSchemaName}.operation_outputs WHERE workflow_uuid=$1 AND function_id=$2`, [workflowUUID, functionID]);
    if (rows.length > 0) {
      await client.query("ROLLBACK");
      client.release();
      return;
    }

    try {
      await client.query(
        `INSERT INTO ${DBOSExecutor.systemDBSchemaName}.notifications (destination_uuid, topic, message) VALUES ($1, $2, $3);`,
        [destinationUUID, topic, JSON.stringify(message)]
      );
    } catch (error) {
      await client.query("ROLLBACK");
      client.release();
      const err: DatabaseError = error as DatabaseError;
      if (err.code === "23503") {
        // Foreign key constraint violation
        throw new DBOSNonExistentWorkflowError(`Sent to non-existent destination workflow UUID: ${destinationUUID}`);
      } else {
        throw err;
      }
    }

    await this.recordNotificationOutput(client, workflowUUID, functionID, undefined);
    await client.query("COMMIT");
    client.release();
  }

  async recv<T>(workflowUUID: string, functionID: number, topic?: string, timeoutSeconds: number = DBOSExecutor.defaultNotificationTimeoutSec): Promise<T | null> {
    topic = topic ?? this.nullTopic;
    // First, check for previous executions.
    const checkRows = (await this.pool.query<operation_outputs>(`SELECT output FROM ${DBOSExecutor.systemDBSchemaName}.operation_outputs WHERE workflow_uuid=$1 AND function_id=$2`, [workflowUUID, functionID])).rows;
    if (checkRows.length > 0) {
      return JSON.parse(checkRows[0].output) as T;
    }

    // Then, register the key with the global notifications listener.
    let resolveNotification: () => void;
    const messagePromise = new Promise<void>((resolve) => {
      resolveNotification = resolve;
    });
    const payload = `${workflowUUID}::${topic}`;
    this.notificationsMap[payload] = resolveNotification!; // The resolver assignment in the Promise definition runs synchronously.
    let timer: NodeJS.Timeout;
    const timeoutPromise = new Promise<void>((resolve) => {
      timer = setTimeout(() => {
        resolve();
      }, timeoutSeconds * 1000);
    });
    const received = Promise.race([messagePromise, timeoutPromise]);

    // Check if the key is already in the DB, then wait for the notification if it isn't.
    const initRecvRows = (await this.pool.query<notifications>(`SELECT topic FROM ${DBOSExecutor.systemDBSchemaName}.notifications WHERE destination_uuid=$1 AND topic=$2;`, [workflowUUID, topic])).rows;
    if (initRecvRows.length === 0) {
      await received;
    }
    clearTimeout(timer!);

    // Transactionally consume and return the message if it's in the DB, otherwise return null.
    const client = await this.pool.connect();
    await client.query(`BEGIN ISOLATION LEVEL READ COMMITTED`);
    const finalRecvRows = (await client.query<notifications>(
      `WITH oldest_entry AS (
        SELECT destination_uuid, topic, message, created_at_epoch_ms
        FROM ${DBOSExecutor.systemDBSchemaName}.notifications
        WHERE destination_uuid = $1
          AND topic = $2
        ORDER BY created_at_epoch_ms ASC
        LIMIT 1
      )

      DELETE FROM ${DBOSExecutor.systemDBSchemaName}.notifications
      USING oldest_entry
      WHERE notifications.destination_uuid = oldest_entry.destination_uuid
        AND notifications.topic = oldest_entry.topic
        AND notifications.created_at_epoch_ms = oldest_entry.created_at_epoch_ms
      RETURNING notifications.*;`,
      [workflowUUID, topic])).rows;
    let message: T | null = null;
    if (finalRecvRows.length > 0) {
      message = JSON.parse(finalRecvRows[0].message) as T;
    }
    await this.recordNotificationOutput(client, workflowUUID, functionID, message);
    await client.query(`COMMIT`);
    client.release();
    return message;
  }

  async setEvent<T>(workflowUUID: string, functionID: number, key: string, message: T): Promise<void> {
    const client: PoolClient = await this.pool.connect();

    await client.query("BEGIN ISOLATION LEVEL READ COMMITTED");
    let { rows } = await client.query<operation_outputs>(`SELECT output FROM ${DBOSExecutor.systemDBSchemaName}.operation_outputs WHERE workflow_uuid=$1 AND function_id=$2`, [workflowUUID, functionID]);
    if (rows.length > 0) {
      await client.query("ROLLBACK");
      client.release();
      return;
    }
    ({ rows } = await client.query(
      `INSERT INTO ${DBOSExecutor.systemDBSchemaName}.workflow_events (workflow_uuid, key, value) VALUES ($1, $2, $3) ON CONFLICT (workflow_uuid, key) DO NOTHING RETURNING workflow_uuid;`,
      [workflowUUID, key, JSON.stringify(message)]
    ));
    if (rows.length === 0) {
      await client.query("ROLLBACK");
      client.release();
      throw new DuplicateWorkflowEventError(workflowUUID, key);
    }
    await this.recordNotificationOutput(client, workflowUUID, functionID, undefined);
    await client.query("COMMIT");
    client.release();
  }

  async getEvent<T>(workflowUUID: string, key: string, timeoutSeconds: number, callerUUID?: string, functionID?: number): Promise<T | null> {
    // Check if the operation has been done before for OAOO (only do this inside a workflow).
    if (callerUUID !== undefined && functionID !== undefined) {
      const { rows } = await this.pool.query<operation_outputs>(`SELECT output FROM ${DBOSExecutor.systemDBSchemaName}.operation_outputs WHERE workflow_uuid=$1 AND function_id=$2`, [callerUUID, functionID]);
      if (rows.length > 0) {
        return JSON.parse(rows[0].output) as T;
      }
    }

    // Register the key with the global notifications listener.
    let resolveNotification: () => void;
    const valuePromise = new Promise<void>((resolve) => {
      resolveNotification = resolve;
    });
    this.workflowEventsMap[`${workflowUUID}::${key}`] = resolveNotification!; // The resolver assignment in the Promise definition runs synchronously.
    let timer: NodeJS.Timeout;
    const timeoutPromise = new Promise<void>((resolve) => {
      timer = setTimeout(() => {
        resolve();
      }, timeoutSeconds * 1000);
    });
    const received = Promise.race([valuePromise, timeoutPromise]);

    // Check if the key is already in the DB, then wait for the notification if it isn't.
    const initRecvRows = (await this.pool.query<workflow_events>(`SELECT key, value FROM ${DBOSExecutor.systemDBSchemaName}.workflow_events WHERE workflow_uuid=$1 AND key=$2;`, [workflowUUID, key])).rows;
    if (initRecvRows.length === 0) {
      await received;
    }
    clearTimeout(timer!);

    // Return the value if it's in the DB, otherwise return null.
    let value: T | null = null;
    if (initRecvRows.length > 0) {
      value = JSON.parse(initRecvRows[0].value) as T;
    } else {
      // Read it again from the database.
      const finalRecvRows = (await this.pool.query<workflow_events>(`SELECT value FROM ${DBOSExecutor.systemDBSchemaName}.workflow_events WHERE workflow_uuid=$1 AND key=$2;`, [workflowUUID, key])).rows;
      if (finalRecvRows.length > 0) {
        value = JSON.parse(finalRecvRows[0].value) as T;
      }
    }

    // Record the output if it is inside a workflow.
    if (callerUUID !== undefined && functionID !== undefined) {
      await this.recordOperationOutput(callerUUID, functionID, value);
    }
    return value;
  }

  async getWorkflowStatus(workflowUUID: string, callerUUID?: string, functionID?: number): Promise<WorkflowStatus | null> {
    // Check if the operation has been done before for OAOO (only do this inside a workflow).
    if (callerUUID !== undefined && functionID !== undefined) {
      const { rows } = await this.pool.query<operation_outputs>(`SELECT output FROM ${DBOSExecutor.systemDBSchemaName}.operation_outputs WHERE workflow_uuid=$1 AND function_id=$2`, [callerUUID, functionID]);
      if (rows.length > 0) {
        return JSON.parse(rows[0].output) as WorkflowStatus;
      }
    }

    const { rows } = await this.pool.query<workflow_status>(`SELECT status, name, class_name, config_name, authenticated_user, assumed_role, authenticated_roles, request FROM ${DBOSExecutor.systemDBSchemaName}.workflow_status WHERE workflow_uuid=$1`, [workflowUUID]);
    let value = null;
    if (rows.length > 0) {
      value = {
        status: rows[0].status,
        workflowName: rows[0].name,
        workflowClassName: rows[0].class_name || "",
        workflowConfigName: rows[0].config_name || "",
        authenticatedUser: rows[0].authenticated_user,
        assumedRole: rows[0].assumed_role,
        authenticatedRoles: JSON.parse(rows[0].authenticated_roles) as string[],
        request: JSON.parse(rows[0].request) as HTTPRequest,
      };
    }

    // Record the output if it is inside a workflow.
    if (callerUUID !== undefined && functionID !== undefined) {
      await this.recordOperationOutput(callerUUID, functionID, value);
    }
    return value;
  }

  async getWorkflowResult<R>(workflowUUID: string): Promise<R> {
    const pollingIntervalMs: number = 1000;
    // eslint-disable-next-line no-constant-condition
    while (true) {
      const { rows } = await this.pool.query<workflow_status>(`SELECT status, output, error FROM ${DBOSExecutor.systemDBSchemaName}.workflow_status WHERE workflow_uuid=$1`, [workflowUUID]);
      if (rows.length > 0) {
        const status = rows[0].status;
        if (status === StatusString.SUCCESS) {
          return JSON.parse(rows[0].output) as R;
        } else if (status === StatusString.ERROR) {
          throw deserializeError(JSON.parse(rows[0].error));
        }
      }
      await sleepms(pollingIntervalMs);
    }
  }

  /* BACKGROUND PROCESSES */
  /**
   * A background process that listens for notifications from Postgres then signals the appropriate
   * workflow listener by resolving its promise.
   */
  async listenForNotifications() {
    this.notificationsClient = await this.pool.connect();
    await this.notificationsClient.query("LISTEN dbos_notifications_channel;");
    await this.notificationsClient.query("LISTEN dbos_workflow_events_channel;");
    const handler = (msg: Notification) => {
      if (msg.channel === 'dbos_notifications_channel') {
        if (msg.payload && msg.payload in this.notificationsMap) {
          this.notificationsMap[msg.payload]();
        }
      } else {
        if (msg.payload && msg.payload in this.workflowEventsMap) {
          this.workflowEventsMap[msg.payload]();
        }
      }
    };
    this.notificationsClient.on("notification", handler);
  }

  /* SCHEDULER */
  async getLastScheduledTime(wfn: string): Promise<number | null> {
    const res = await this.pool.query<scheduler_state>(`
      SELECT last_run_time
      FROM ${DBOSExecutor.systemDBSchemaName}.scheduler_state
      WHERE workflow_fn_name = $1;
    `, [wfn]);

    let v = res.rows[0]?.last_run_time ?? null;
    if (v!== null) v = parseInt(`${v}`);
    return v;
  }

  async setLastScheduledTime(wfn: string, invtime: number): Promise<number | null> {
    const res = await this.pool.query<scheduler_state>(`
      INSERT INTO ${DBOSExecutor.systemDBSchemaName}.scheduler_state (workflow_fn_name, last_run_time)
      VALUES ($1, $2)
      ON CONFLICT (workflow_fn_name)
      DO UPDATE SET last_run_time = GREATEST(EXCLUDED.last_run_time, scheduler_state.last_run_time)
      RETURNING last_run_time;
    `, [wfn, invtime]);

    return parseInt(`${res.rows[0].last_run_time}`);
  }
}<|MERGE_RESOLUTION|>--- conflicted
+++ resolved
@@ -140,24 +140,6 @@
 
   async initWorkflowStatus<T extends any[]>(initStatus: WorkflowStatusInternal, args: T): Promise<T> {
     await this.pool.query<workflow_status>(
-<<<<<<< HEAD
-      `INSERT INTO ${DBOSExecutor.systemDBSchemaName}.workflow_status (workflow_uuid, status, name, authenticated_user, assumed_role, authenticated_roles, request, output, executor_id, application_version, application_id, created_at)
-      VALUES($1, $2, $3, $4, $5, $6, $7, $8, $9, $10, $11, $12)
-      ON CONFLICT (workflow_uuid) DO NOTHING`,
-      [
-        initStatus.workflowUUID,
-        initStatus.status,
-        initStatus.name,
-        initStatus.authenticatedUser,
-        initStatus.assumedRole,
-        JSON.stringify(initStatus.authenticatedRoles),
-        JSON.stringify(initStatus.request),
-        null,
-        initStatus.executorID,
-        initStatus.applicationVersion,
-        initStatus.applicationID,
-        initStatus.createdAt,
-=======
       `INSERT INTO ${DBOSExecutor.systemDBSchemaName}.workflow_status (
         workflow_uuid,
         status,
@@ -170,6 +152,8 @@
         request,
         output,
         executor_id,
+        application_version,
+        application_id,
         created_at
       ) VALUES($1, $2, $3, $4, $5, $6, $7, $8, $9, $10, $11, $12)
        ON CONFLICT (workflow_uuid) DO NOTHING`,
@@ -185,8 +169,9 @@
        JSON.stringify(initStatus.request),
        null,
        initStatus.executorID,
+       initStatus.applicationVersion,
+       initStatus.applicationID,
        initStatus.createdAt,
->>>>>>> 1c78e272
       ]
     );
     const { rows } = await this.pool.query<workflow_inputs>(
@@ -273,24 +258,6 @@
 
   async recordWorkflowError(workflowUUID: string, status: WorkflowStatusInternal): Promise<void> {
     await this.pool.query<workflow_status>(
-<<<<<<< HEAD
-      `INSERT INTO ${DBOSExecutor.systemDBSchemaName}.workflow_status (workflow_uuid, status, name, authenticated_user, assumed_role, authenticated_roles, request, error, executor_id, application_id, application_version, created_at, updated_at) VALUES($1, $2, $3, $4, $5, $6, $7, $8, $9, $10, $11, $12, $13) ON CONFLICT (workflow_uuid)
-    DO UPDATE SET status=EXCLUDED.status, error=EXCLUDED.error, updated_at=EXCLUDED.updated_at;`,
-      [
-        workflowUUID,
-        StatusString.ERROR,
-        status.name,
-        status.authenticatedUser,
-        status.assumedRole,
-        JSON.stringify(status.authenticatedRoles),
-        JSON.stringify(status.request),
-        status.error,
-        status.executorID,
-        status.applicationID,
-        status.applicationVersion,
-        status.createdAt,
-        Date.now(),
-=======
       `INSERT INTO ${DBOSExecutor.systemDBSchemaName}.workflow_status (
         workflow_uuid,
         status,
@@ -303,6 +270,8 @@
         request,
         error,
         executor_id,
+        application_id,
+        application_version,
         created_at,
         updated_at
     ) VALUES($1, $2, $3, $4, $5, $6, $7, $8, $9, $10, $11, $12, $13)
@@ -319,9 +288,10 @@
        JSON.stringify(status.authenticatedRoles),
        JSON.stringify(status.request),
        status.error, status.executorID,
+       status.applicationID,
+       status.applicationVersion,
        status.createdAt,
        Date.now()
->>>>>>> 1c78e272
       ]
     );
   }
