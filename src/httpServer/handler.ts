--- conflicted
+++ resolved
@@ -18,7 +18,7 @@
 export type InvokeFuncs<T> = WFInvokeFuncs<T> & AsyncHandlerWfFuncs<T>;
 export type InvokeFuncsInst<T> = WFInvokeFuncsInst<T>;
 
-export type AsyncHandlerWfFuncs<T> = 
+export type AsyncHandlerWfFuncs<T> =
   T extends ConfiguredInstance
   ? never
   : {
@@ -81,7 +81,7 @@
     // If present, retrieve the trace context from the request
     const httpTracer = new W3CTraceContextPropagator();
     const extractedSpanContext = trace.getSpanContext(
-        httpTracer.extract(ROOT_CONTEXT, koaContext.request.headers, defaultTextMapGetter)
+      httpTracer.extract(ROOT_CONTEXT, koaContext.request.headers, defaultTextMapGetter)
     )
     let span: Span;
     const spanAttributes = {
@@ -149,27 +149,17 @@
 
     for (const op of ops) {
       if (asyncWf) {
-         
         proxy[op.name] = op.txnConfig
-           
           ? (...args: unknown[]) => this.#transaction(op.registeredFunction as Transaction<unknown[], unknown>, params, ...args)
           : op.workflowConfig
-           
-          ? (...args: unknown[]) => this.#workflow(op.registeredFunction as Workflow<unknown[], unknown>, params, ...args)
-          : op.commConfig
-<<<<<<< HEAD
-          ? (...args: unknown[]) => this.#external(op.registeredFunction as Communicator<any[], any>, params, ...args)
-          : op.procConfig
-          ? (...args: unknown[]) => this.#procedure(op.registeredFunction as StoredProcedure<unknown>, params, ...args)
-=======
-           
-          ? (...args: unknown[]) => this.#external(op.registeredFunction as Communicator<unknown[], unknown>, params, ...args)
->>>>>>> 83f722a4
-          : undefined;
+            ? (...args: unknown[]) => this.#workflow(op.registeredFunction as Workflow<unknown[], unknown>, params, ...args)
+            : op.commConfig
+              ? (...args: unknown[]) => this.#external(op.registeredFunction as Communicator<unknown[], unknown>, params, ...args)
+              : op.procConfig
+                ? (...args: unknown[]) => this.#procedure(op.registeredFunction as StoredProcedure<unknown>, params, ...args)
+                : undefined;
       } else {
-         
         proxy[op.name] = op.workflowConfig
-           
           ? (...args: unknown[]) => this.#workflow(op.registeredFunction as Workflow<unknown[], unknown>, params, ...args).then((handle) => handle.getResult())
           : undefined;
       }
@@ -182,7 +172,7 @@
       return this.mainInvoke(object, workflowUUID, true, null);
     }
     else {
-      const targetInst = object as ConfiguredInstance;      
+      const targetInst = object as ConfiguredInstance;
       return this.mainInvoke(targetInst, workflowUUID, true, targetInst) as unknown as InvokeFuncsInst<T>;
     }
   }
@@ -192,7 +182,7 @@
       return this.mainInvoke(object, workflowUUID, true, null);
     }
     else {
-      const targetInst = object as ConfiguredInstance;      
+      const targetInst = object as ConfiguredInstance;
       return this.mainInvoke(targetInst, workflowUUID, true, targetInst) as unknown as AsyncHandlerWfFuncInst<T>;
     }
   }
@@ -248,7 +238,7 @@
 /////////////////////////
 
 function generateApiDec(verb: APITypes, url: string) {
-  return   function apidec<This, Ctx extends DBOSContext, Args extends unknown[], Return>(
+  return function apidec<This, Ctx extends DBOSContext, Args extends unknown[], Return>(
     target: object,
     propertyKey: string,
     inDescriptor: TypedPropertyDescriptor<(this: This, ctx: Ctx, ...args: Args) => Promise<Return>>
