import { MethodParameter, registerAndWrapFunction, getOrCreateMethodArgsRegistration, MethodRegistrationBase, getRegisteredOperations, ConfiguredInstance } from "../decorators";
import { DBOSExecutor, OperationType } from "../dbos-executor";
import { DBOSContext, DBOSContextImpl } from "../context";
import Koa from "koa";
import { Workflow, TailParameters, WorkflowHandle, WorkflowParams, WorkflowContext, WFInvokeFuncs, WFInvokeFuncsInst } from "../workflow";
import { Transaction } from "../transaction";
import { W3CTraceContextPropagator } from "@opentelemetry/core";
import { trace, defaultTextMapGetter, ROOT_CONTEXT } from '@opentelemetry/api';
import { Span } from "@opentelemetry/sdk-trace-base";
import { v4 as uuidv4 } from 'uuid';
import { Communicator } from "../communicator";
import { APITypes, ArgSources } from "./handlerTypes";

// local type declarations for workflow functions
// eslint-disable-next-line @typescript-eslint/no-explicit-any
type WFFunc = (ctxt: WorkflowContext, ...args: any[]) => Promise<unknown>;
export type InvokeFuncs<T> = WFInvokeFuncs<T> & AsyncHandlerWfFuncs<T>;
export type InvokeFuncsInst<T> = WFInvokeFuncsInst<T>;

export type AsyncHandlerWfFuncs<T> = 
  T extends ConfiguredInstance
  ? never
  : {
    [P in keyof T as T[P] extends WFFunc ? P : never]: T[P] extends WFFunc ? (...args: TailParameters<T[P]>) => Promise<WorkflowHandle<Awaited<ReturnType<T[P]>>>> : never;
  };

export type SyncHandlerWfFuncs<T> =
  T extends ConfiguredInstance
  ? never
  : {
    [P in keyof T as T[P] extends WFFunc ? P : never]: T[P] extends WFFunc ? (...args: TailParameters<T[P]>) => Promise<Awaited<ReturnType<T[P]>>> : never;
  };

export type AsyncHandlerWfFuncInst<T> =
  T extends ConfiguredInstance
  ? {
    [P in keyof T as T[P] extends WFFunc ? P : never]: T[P] extends WFFunc ? (...args: TailParameters<T[P]>) => Promise<WorkflowHandle<Awaited<ReturnType<T[P]>>>> : never;
  }
  : never;

export type SyncHandlerWfFuncsInst<T> =
  T extends ConfiguredInstance
  ? {
    [P in keyof T as T[P] extends WFFunc ? P : never]: T[P] extends WFFunc ? (...args: TailParameters<T[P]>) => Promise<Awaited<ReturnType<T[P]>>> : never;
  }
  : never;

export interface HandlerContext extends DBOSContext {
  readonly koaContext: Koa.Context;
  invoke<T extends ConfiguredInstance>(targetCfg: T, workflowUUID?: string): InvokeFuncsInst<T>;
  invoke<T extends object>(targetClass: T, workflowUUID?: string): InvokeFuncs<T>;
  invokeWorkflow<T extends ConfiguredInstance>(targetCfg: T, workflowUUID?: string): SyncHandlerWfFuncsInst<T>;
  invokeWorkflow<T extends object>(targetClass: T, workflowUUID?: string): SyncHandlerWfFuncs<T>;
  startWorkflow<T extends ConfiguredInstance>(targetCfg: T, workflowUUID?: string): AsyncHandlerWfFuncInst<T>;
  startWorkflow<T extends object>(targetClass: T, workflowUUID?: string): AsyncHandlerWfFuncs<T>;
  retrieveWorkflow<R>(workflowUUID: string): WorkflowHandle<R>;
  send<T>(destinationUUID: string, message: T, topic?: string, idempotencyKey?: string): Promise<void>;
  getEvent<T>(workflowUUID: string, key: string, timeoutSeconds?: number): Promise<T | null>;
}

export const RequestIDHeader = "x-request-id";
function getOrGenerateRequestID(ctx: Koa.Context): string {
  const reqID = ctx.get(RequestIDHeader);
  if (reqID) {
    return reqID;
  }
  const newID = uuidv4();
  ctx.set(RequestIDHeader, newID);
  return newID;
}

export class HandlerContextImpl extends DBOSContextImpl implements HandlerContext {
  readonly #dbosExec: DBOSExecutor;
  readonly W3CTraceContextPropagator: W3CTraceContextPropagator;

  constructor(dbosExec: DBOSExecutor, readonly koaContext: Koa.Context) {
    // Retrieve or generate the request ID
    const requestID = getOrGenerateRequestID(koaContext);

    // If present, retrieve the trace context from the request
    const httpTracer = new W3CTraceContextPropagator();
    const extractedSpanContext = trace.getSpanContext(
        httpTracer.extract(ROOT_CONTEXT, koaContext.request.headers, defaultTextMapGetter)
    )
    let span: Span;
    const spanAttributes = {
      operationType: OperationType.HANDLER,
      requestID: requestID,
      requestIP: koaContext.request.ip,
      requestURL: koaContext.request.url,
      requestMethod: koaContext.request.method,
    };
    if (extractedSpanContext === undefined) {
      span = dbosExec.tracer.startSpan(koaContext.url, spanAttributes);
    } else {
      extractedSpanContext.isRemote = true;
      span = dbosExec.tracer.startSpanWithContext(extractedSpanContext, koaContext.url, spanAttributes);
    }

    super(koaContext.url, span, dbosExec.logger);

    // If running in DBOS Cloud, set the executor ID
    if (process.env.DBOS__VMID) {
      this.executorID = process.env.DBOS__VMID
    }

    this.W3CTraceContextPropagator = httpTracer;
    this.request = {
      headers: koaContext.request.headers,
      rawHeaders: koaContext.req.rawHeaders,
      params: koaContext.params,
      body: koaContext.request.body,
      rawBody: koaContext.request.rawBody,
      query: koaContext.request.query,
      querystring: koaContext.request.querystring,
      url: koaContext.request.url,
      ip: koaContext.request.ip,
      requestID: requestID,
    };
    this.applicationConfig = dbosExec.config.application;
    this.#dbosExec = dbosExec;
  }

  ///////////////////////
  /* PUBLIC INTERFACE  */
  ///////////////////////

  async send<T>(destinationUUID: string, message: T, topic?: string, idempotencyKey?: string): Promise<void> {
    return this.#dbosExec.send(destinationUUID, message, topic, idempotencyKey);
  }

  async getEvent<T>(workflowUUID: string, key: string, timeoutSeconds: number = DBOSExecutor.defaultNotificationTimeoutSec): Promise<T | null> {
    return this.#dbosExec.getEvent(workflowUUID, key, timeoutSeconds);
  }

  retrieveWorkflow<R>(workflowUUID: string): WorkflowHandle<R> {
    return this.#dbosExec.retrieveWorkflow(workflowUUID);
  }

  /**
   * Generate a proxy object for the provided class that wraps direct calls (i.e. OpClass.someMethod(param))
   * to use WorkflowContext.Transaction(OpClass.someMethod, param);
   */
  mainInvoke<T extends object>(object: T, workflowUUID: string | undefined, asyncWf: boolean, configuredInstance: ConfiguredInstance | null): InvokeFuncs<T> {
    const ops = getRegisteredOperations(object);
    const proxy: Record<string, unknown> = {};
    const params = { workflowUUID: workflowUUID, parentCtx: this, configuredInstance };

    for (const op of ops) {
      if (asyncWf) {
         
        proxy[op.name] = op.txnConfig
           
          ? (...args: unknown[]) => this.#transaction(op.registeredFunction as Transaction<unknown[], unknown>, params, ...args)
          : op.workflowConfig
           
          ? (...args: unknown[]) => this.#workflow(op.registeredFunction as Workflow<unknown[], unknown>, params, ...args)
          : op.commConfig
           
          ? (...args: unknown[]) => this.#external(op.registeredFunction as Communicator<unknown[], unknown>, params, ...args)
          : undefined;
      } else {
         
        proxy[op.name] = op.workflowConfig
           
          ? (...args: unknown[]) => this.#workflow(op.registeredFunction as Workflow<unknown[], unknown>, params, ...args).then((handle) => handle.getResult())
          : undefined;
      }
    }
    return proxy as InvokeFuncs<T>;
  }

  invoke<T extends object>(object: T | ConfiguredInstance, workflowUUID?: string): InvokeFuncs<T> | InvokeFuncsInst<T> {
    if (typeof object === 'function') {
      return this.mainInvoke(object, workflowUUID, true, null);
    }
    else {
      const targetInst = object as ConfiguredInstance;      
      return this.mainInvoke(targetInst, workflowUUID, true, targetInst) as unknown as InvokeFuncsInst<T>;
    }
  }

  startWorkflow<T extends object>(object: T | ConfiguredInstance, workflowUUID?: string): AsyncHandlerWfFuncs<T> | AsyncHandlerWfFuncInst<T> {
    if (typeof object === 'function') {
      return this.mainInvoke(object, workflowUUID, true, null);
    }
    else {
      const targetInst = object as ConfiguredInstance;      
      return this.mainInvoke(targetInst, workflowUUID, true, targetInst) as unknown as AsyncHandlerWfFuncInst<T>;
    }
  }

  invokeWorkflow<T extends object>(object: T | ConfiguredInstance, workflowUUID?: string): SyncHandlerWfFuncs<T> | SyncHandlerWfFuncsInst<T> {
    if (typeof object === 'function') {
      return this.mainInvoke(object, workflowUUID, false, null) as unknown as SyncHandlerWfFuncs<T>;
    }
    else {
      const targetInst = object as ConfiguredInstance;
      return this.mainInvoke(targetInst, workflowUUID, false, targetInst) as unknown as SyncHandlerWfFuncsInst<T>;
    }
  }

  //////////////////////
  /* PRIVATE METHODS */
  /////////////////////

  async #workflow<T extends unknown[], R>(wf: Workflow<T, R>, params: WorkflowParams, ...args: T): Promise<WorkflowHandle<R>> {
    return this.#dbosExec.workflow(wf, params, ...args);
  }

  async #transaction<T extends unknown[], R>(txn: Transaction<T, R>, params: WorkflowParams, ...args: T): Promise<R> {
    return this.#dbosExec.transaction(txn, params, ...args);
  }

  async #external<T extends unknown[], R>(commFn: Communicator<T, R>, params: WorkflowParams, ...args: T): Promise<R> {
    return this.#dbosExec.external(commFn, params, ...args);
  }
}

export interface HandlerRegistrationBase extends MethodRegistrationBase {
  apiType: APITypes;
  apiURL: string;
  args: HandlerParameter[];
}

export class HandlerParameter extends MethodParameter {
  argSource: ArgSources = ArgSources.DEFAULT;

  // eslint-disable-next-line @typescript-eslint/ban-types
  constructor(idx: number, at: Function) {
    super(idx, at);
  }
}

/////////////////////////
/* ENDPOINT DECORATORS */
/////////////////////////

function generateApiDec(verb: APITypes, url: string) {
  return   function apidec<This, Ctx extends DBOSContext, Args extends unknown[], Return>(
    target: object,
    propertyKey: string,
    inDescriptor: TypedPropertyDescriptor<(this: This, ctx: Ctx, ...args: Args) => Promise<Return>>
  ) {
    const { descriptor, registration } = registerAndWrapFunction(target, propertyKey, inDescriptor);
    const handlerRegistration = registration as unknown as HandlerRegistrationBase;
    handlerRegistration.apiURL = url;
    handlerRegistration.apiType = verb;

    return descriptor;
  }
}

export function GetApi(url: string) {
  return generateApiDec(APITypes.GET, url)
}

export function PostApi(url: string) {
<<<<<<< HEAD
  function apidec<This, Ctx extends DBOSContext, Args extends unknown[], Return>(
    target: object,
    propertyKey: string,
    inDescriptor: TypedPropertyDescriptor<(this: This, ctx: Ctx, ...args: Args) => Promise<Return>>
  ) {
    const { descriptor, registration } = registerAndWrapFunction(target, propertyKey, inDescriptor);
    const handlerRegistration = registration as unknown as HandlerRegistrationBase;
    handlerRegistration.apiURL = url;
    handlerRegistration.apiType = APITypes.POST;
=======
  return generateApiDec(APITypes.POST, url)
}
>>>>>>> e7c406b9

export function PutApi(url: string) {
  return generateApiDec(APITypes.PUT, url)
}

export function PatchApi(url: string) {
  return generateApiDec(APITypes.PATCH, url)
}

export function DeleteApi(url: string) {
  return generateApiDec(APITypes.DELETE, url)
}

///////////////////////////////////
/* ENDPOINT PARAMETER DECORATORS */
///////////////////////////////////

export function ArgSource(source: ArgSources) {
  return function (target: object, propertyKey: string | symbol, parameterIndex: number) {
    const existingParameters = getOrCreateMethodArgsRegistration(target, propertyKey);

    const curParam = existingParameters[parameterIndex] as HandlerParameter;
    curParam.argSource = source;
  };
}<|MERGE_RESOLUTION|>--- conflicted
+++ resolved
@@ -256,20 +256,8 @@
 }
 
 export function PostApi(url: string) {
-<<<<<<< HEAD
-  function apidec<This, Ctx extends DBOSContext, Args extends unknown[], Return>(
-    target: object,
-    propertyKey: string,
-    inDescriptor: TypedPropertyDescriptor<(this: This, ctx: Ctx, ...args: Args) => Promise<Return>>
-  ) {
-    const { descriptor, registration } = registerAndWrapFunction(target, propertyKey, inDescriptor);
-    const handlerRegistration = registration as unknown as HandlerRegistrationBase;
-    handlerRegistration.apiURL = url;
-    handlerRegistration.apiType = APITypes.POST;
-=======
   return generateApiDec(APITypes.POST, url)
 }
->>>>>>> e7c406b9
 
 export function PutApi(url: string) {
   return generateApiDec(APITypes.PUT, url)
