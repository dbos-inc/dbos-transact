--- conflicted
+++ resolved
@@ -1,9 +1,4 @@
-<<<<<<< HEAD
-/* eslint-disable @typescript-eslint/no-explicit-any */
 import { MethodRegistration, MethodParameter, registerAndWrapFunction, getOrCreateMethodArgsRegistration, MethodRegistrationBase, getRegisteredOperations, InitConfigMethod, ConfiguredClass } from "../decorators";
-=======
-import { MethodRegistration, MethodParameter, registerAndWrapFunction, getOrCreateMethodArgsRegistration, MethodRegistrationBase, getRegisteredOperations } from "../decorators";
->>>>>>> 4ca83752
 import { DBOSExecutor, OperationType } from "../dbos-executor";
 import { DBOSContext, DBOSContextImpl } from "../context";
 import Koa from "koa";
@@ -148,14 +143,9 @@
    */
   mainInvoke<T extends object>(object: T, workflowUUID: string | undefined, asyncWf: boolean, classConfig: ConfiguredClass<unknown> | null): InvokeFuncs<T> {
     const ops = getRegisteredOperations(object);
-<<<<<<< HEAD
-    const proxy: any = {};
+    const proxy: Record<string, unknown> = {};
     const params = { workflowUUID: workflowUUID, parentCtx: this, classConfig };
-=======
-    const proxy: Record<string, unknown> = {};
-    const params = { workflowUUID: workflowUUID, parentCtx: this };
-
->>>>>>> 4ca83752
+
     for (const op of ops) {
       if (asyncWf) {
         proxy[op.name] = op.txnConfig
