--- conflicted
+++ resolved
@@ -55,26 +55,6 @@
   readonly system_database: string;
   readonly observability_database?: string;
   readonly application?: any;
-<<<<<<< HEAD
-=======
-  readonly httpServer?: httpConfig ;
-}
-
-interface ConfigFile {
-  database: {
-    hostname: string;
-    port: number;
-    username: string;
-    connectionTimeoutMillis: number;
-    user_database: string;
-    system_database: string;
-    ssl_ca?: string;
-    observability_database: string;
-  };
-  telemetryExporters?: string[];
-  application: any;
-  httpServer?: httpConfig
->>>>>>> f818aebd
 }
 
 interface WorkflowInfo<T extends any[], R> {
