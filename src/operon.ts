/* eslint-disable @typescript-eslint/no-explicit-any */
<<<<<<< HEAD
import { OperonConfig } from './operon.config';
import { Pool } from 'pg';
=======
import { Pool, PoolConfig, Notification, PoolClient } from 'pg';
>>>>>>> 9734d4de
import { OperonWorkflow, WorkflowContext, WorkflowParams } from './workflow';
import { v1 as uuidv1 } from 'uuid';
import { OperonTransaction } from './transaction';

export interface operon__FunctionOutputs {
    workflow_id: string;
    function_id: number;
    output: string;
    error: string;
}

export interface operon__Notifications {
  key: string;
  message: string;
}

export class Operon {
<<<<<<< HEAD
  pool: Pool;
  config: OperonConfig;
  constructor() {
    this.config = new OperonConfig();
    this.pool = new Pool(this.config.poolConfig);
=======
  readonly pool: Pool;
  readonly notificationsClient: Promise<PoolClient>;
  readonly listenerMap: Record<string, () => void> = {};

  constructor(config: PoolConfig) {
    this.pool = new Pool(config);
    this.notificationsClient = this.pool.connect();
    void this.listenForNotifications();
  }

  async destroy() {
    (await this.notificationsClient).removeAllListeners().release();
    await this.pool.end();
>>>>>>> 9734d4de
  }

  async initializeOperonTables() {
    await this.pool.query(`CREATE TABLE IF NOT EXISTS operon__FunctionOutputs (
      workflow_id VARCHAR(64) NOT NULL,
      function_id INT NOT NULL,
      output TEXT,
      error TEXT,
      PRIMARY KEY (workflow_id, function_id)
      );`
    );
    await this.pool.query(`CREATE TABLE IF NOT EXISTS operon__Notifications (
      key VARCHAR(255) PRIMARY KEY,
      message TEXT NOT NULL
    );`)
    // Weird node-postgres issue -- channel names must be all-lowercase.
    await this.pool.query(`
        CREATE OR REPLACE FUNCTION operon__NotificationsFunction() RETURNS TRIGGER AS $$
        DECLARE
        BEGIN
            -- Publish a notification for all keys
            PERFORM pg_notify('operon__notificationschannel', NEW.key::text);
            RETURN NEW;
        END;
        $$ LANGUAGE plpgsql;

        DO
        $$
        BEGIN
            IF NOT EXISTS (SELECT 1 FROM pg_trigger WHERE tgname = 'operon__notificationstrigger') THEN
              EXECUTE '
                  CREATE TRIGGER operon__notificationstrigger
                  AFTER INSERT ON operon__Notifications
                  FOR EACH ROW EXECUTE FUNCTION operon__NotificationsFunction()';
            END IF;
        END
        $$;
    `);
  }

  async resetOperonTables() {
    await this.pool.query(`DROP TABLE IF EXISTS operon__FunctionOutputs;`);
    await this.pool.query(`DROP TABLE IF EXISTS operon__Notifications`)
    await this.initializeOperonTables();
  }

  #generateUUID(): string {
    return uuidv1();
  }

  /**
   * A background process that listens for notifications from Postgres then signals the appropriate
   * workflow listener by resolving its promise.
   */
  async listenForNotifications() {
    const client = await this.notificationsClient;
    await client.query('LISTEN operon__notificationschannel;');
    const handler = (msg: Notification ) => {
      if (msg.payload && msg.payload in this.listenerMap) {
        this.listenerMap[msg.payload]();
      }
    };
    client.on('notification', handler);
  }
  

  async workflow<T extends any[], R>(wf: OperonWorkflow<T, R>, params: WorkflowParams, ...args: T) {
    // TODO: need to optimize this extra transaction per workflow.
    const recordExecution = async (input: T) => {
      const initFuncID = wCtxt.functionIDGetIncrement();
      const client = await this.pool.connect();
      await client.query("BEGIN;");
      const { rows } = await client.query<operon__FunctionOutputs>("SELECT output FROM operon__FunctionOutputs WHERE workflow_id=$1 AND function_id=$2",
        [workflowUUID, initFuncID]);
  
      let retInput: T;
      if (rows.length === 0) {
        // This workflow has never executed before, so record the input
        await client.query("INSERT INTO operon__FunctionOutputs (workflow_id, function_id, output) VALUES ($1, $2, $3)",
          [workflowUUID, initFuncID, JSON.stringify(input)]);
        retInput = input;
      } else {
        // Return the old recorded input
        retInput = JSON.parse(rows[0].output) as T;
      }
  
      await client.query("COMMIT");
      client.release();
  
      return retInput;
    }
  
    const workflowUUID: string = params.workflowUUID ? params.workflowUUID : this.#generateUUID();
    const wCtxt: WorkflowContext = new WorkflowContext(this.pool, this.listenerMap, workflowUUID);
    const input = await recordExecution(args);
    const result: R = await wf(wCtxt, ...input);
    return result;
  }

  async transaction<T extends any[], R>(txn: OperonTransaction<T, R>, params: WorkflowParams, ...args: T): Promise<R> {
    // Create a workflow and call transaction.
    const wf = async (ctxt: WorkflowContext, ...args: T) => {
      return await ctxt.transaction(txn, ...args);
    };
    return await this.workflow(wf, params, ...args);
  }

  async send<T extends NonNullable<any>>(params: WorkflowParams, key: string, message: T) : Promise<boolean> {
    // Create a workflow and call send.
    const wf = async (ctxt: WorkflowContext, key: string, message: T) => {
      return await ctxt.send<T>(key, message);
    };
    return await this.workflow(wf, params, key, message);
  }

  async recv<T extends NonNullable<any>>(params: WorkflowParams, key: string, timeoutSeconds: number) : Promise<T | null> {
    // Create a workflow and call recv.
    const wf = async (ctxt: WorkflowContext, key: string, timeoutSeconds: number) => {
      return await ctxt.recv<T>(key, timeoutSeconds);
    };
    return await this.workflow(wf, params, key, timeoutSeconds);
  }
}<|MERGE_RESOLUTION|>--- conflicted
+++ resolved
@@ -1,10 +1,6 @@
 /* eslint-disable @typescript-eslint/no-explicit-any */
-<<<<<<< HEAD
 import { OperonConfig } from './operon.config';
 import { Pool } from 'pg';
-=======
-import { Pool, PoolConfig, Notification, PoolClient } from 'pg';
->>>>>>> 9734d4de
 import { OperonWorkflow, WorkflowContext, WorkflowParams } from './workflow';
 import { v1 as uuidv1 } from 'uuid';
 import { OperonTransaction } from './transaction';
@@ -22,19 +18,14 @@
 }
 
 export class Operon {
-<<<<<<< HEAD
-  pool: Pool;
+  readonly pool: Pool;
   config: OperonConfig;
+  readonly notificationsClient: Promise<PoolClient>;
+  readonly listenerMap: Record<string, () => void> = {};
+
   constructor() {
     this.config = new OperonConfig();
     this.pool = new Pool(this.config.poolConfig);
-=======
-  readonly pool: Pool;
-  readonly notificationsClient: Promise<PoolClient>;
-  readonly listenerMap: Record<string, () => void> = {};
-
-  constructor(config: PoolConfig) {
-    this.pool = new Pool(config);
     this.notificationsClient = this.pool.connect();
     void this.listenForNotifications();
   }
@@ -42,7 +33,6 @@
   async destroy() {
     (await this.notificationsClient).removeAllListeners().release();
     await this.pool.end();
->>>>>>> 9734d4de
   }
 
   async initializeOperonTables() {
