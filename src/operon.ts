/* eslint-disable @typescript-eslint/no-explicit-any */
import {
  OperonError,
  OperonInitializationError,
  OperonWorkflowConflictUUIDError,
  OperonNotRegisteredError,
} from './error';
import {
  InvokedHandle,
  OperonWorkflow,
  WorkflowConfig,
  WorkflowContext,
  WorkflowHandle,
  WorkflowParams,
  RetrievedHandle,
  WorkflowContextImpl,
  WorkflowStatus,
} from './workflow';

import { OperonTransaction, TransactionConfig } from './transaction';
import { CommunicatorConfig, OperonCommunicator } from './communicator';
import {
  PostgresExporter,
  POSTGRES_EXPORTER,
  JAEGER_EXPORTER,
  JaegerExporter,
} from './telemetry/exporters';
import { TelemetryCollector } from './telemetry/collector';
import { Tracer } from './telemetry/traces';
import { Logger } from 'winston';
import { PoolConfig } from 'pg';
import { SystemDatabase, PostgresSystemDatabase } from './system_database';
import { v4 as uuidv4 } from 'uuid';
import {
  PGNodeUserDatabase,
  PrismaUserDatabase,
  UserDatabase,
  TypeORMDatabase,
  UserDatabaseName,
  KnexUserDatabase,
} from './user_database';
import { OperonMethodRegistrationBase, getRegisteredOperations, getOrCreateOperonClassRegistration } from './decorators';
import { SpanStatusCode } from '@opentelemetry/api';
import knex, { Knex } from 'knex';
import { OperonContextImpl } from './context';

export interface OperonNull { }
export const operonNull: OperonNull = {};

/* Interface for Operon configuration */
export interface OperonConfig {
  readonly poolConfig: PoolConfig;
  readonly userDbclient?: UserDatabaseName;
  readonly telemetryExporters?: string[];
  readonly system_database: string;
  readonly observability_database?: string;
  readonly application?: any;
  readonly dbClientMetadata?: any;
  readonly logger: Logger;
}

interface WorkflowInfo<T extends any[], R> {
  workflow: OperonWorkflow<T, R>;
  config: WorkflowConfig;
}

export class Operon {
  initialized: boolean;
  // User Database
  userDatabase: UserDatabase = null as unknown as UserDatabase;
  // System Database
  readonly systemDatabase: SystemDatabase;

  // Temporary workflows are created by calling transaction/send/recv directly from the Operon class
  readonly tempWorkflowName = "operon_temp_workflow";

  readonly workflowInfoMap: Map<string, WorkflowInfo<any, any>> = new Map([
    // We initialize the map with an entry for temporary workflows.
    [
      this.tempWorkflowName,
      {
        // eslint-disable-next-line @typescript-eslint/require-await
        workflow: async () => this.config.logger.error("UNREACHABLE: Indirect invoke of temp workflow"),
        config: {},
      },
    ],
  ]);
  readonly transactionConfigMap: Map<string, TransactionConfig> = new Map();
  readonly communicatorConfigMap: Map<string, CommunicatorConfig> = new Map();
  readonly topicConfigMap: Map<string, string[]> = new Map();
  readonly registeredOperations: Array<OperonMethodRegistrationBase> = [];
  readonly initialEpochTimeMs: number;

  readonly telemetryCollector: TelemetryCollector;
  readonly flushBufferIntervalMs: number = 1000;
  readonly flushBufferID: NodeJS.Timeout;

  readonly defaultNotificationTimeoutSec = 60;

  readonly tracer: Tracer;
  // eslint-disable-next-line @typescript-eslint/ban-types
  entities: Function[] = []

  /* OPERON LIFE CYCLE MANAGEMENT */
  constructor(readonly config: OperonConfig, systemDatabase?: SystemDatabase) {
    if (systemDatabase) {
      this.config.logger.debug("Using provided system database"); // XXX print the name or something
      this.systemDatabase = systemDatabase;
    } else {
      this.config.logger.debug("Using Postgres system database");
      this.systemDatabase = new PostgresSystemDatabase(this.config.poolConfig, this.config.system_database);
    }

    this.flushBufferID = setInterval(() => {
      void this.flushWorkflowStatusBuffer();
    }, this.flushBufferIntervalMs);
    this.config.logger.debug('Started workflow status buffer worker');

    // Parse requested exporters
    const telemetryExporters = [];
    if (this.config.telemetryExporters && this.config.telemetryExporters.length > 0) {
      for (const exporter of this.config.telemetryExporters) {
        if (exporter === POSTGRES_EXPORTER) {
          telemetryExporters.push(new PostgresExporter(this.config.poolConfig, this.config.observability_database));
          this.config.logger.debug("Loaded Postgres Telemetry Exporter");
        } else if (exporter === JAEGER_EXPORTER) {
          telemetryExporters.push(new JaegerExporter());
          this.config.logger.debug("Loaded Jaeger Telemetry Exporter");
        }
      }
    }
    this.telemetryCollector = new TelemetryCollector(telemetryExporters);
    this.tracer = new Tracer(this.telemetryCollector);
    this.initialized = false;
    this.initialEpochTimeMs = Date.now();
  }

  configureDbClient() {
    const userDbClient = this.config.userDbclient;
    if (userDbClient === UserDatabaseName.PRISMA) {
      // eslint-disable-next-line @typescript-eslint/no-unsafe-assignment, @typescript-eslint/no-var-requires
      const { PrismaClient } = require('@prisma/client');
      // eslint-disable-next-line @typescript-eslint/no-unsafe-argument, @typescript-eslint/no-unsafe-call
      this.userDatabase = new PrismaUserDatabase(new PrismaClient());
      this.config.logger.debug("Loaded Prisma user database");
    } else if (userDbClient === UserDatabaseName.TYPEORM) {
      // eslint-disable-next-line @typescript-eslint/no-unsafe-assignment, @typescript-eslint/no-var-requires
      const DataSourceExports = require('typeorm');
      try {
        // eslint-disable-next-line @typescript-eslint/no-unsafe-argument, @typescript-eslint/no-unsafe-call, @typescript-eslint/no-unsafe-member-access
        this.userDatabase = new TypeORMDatabase(new DataSourceExports.DataSource({
          type: "postgres", // perhaps should move to config file
          host: this.config.poolConfig.host,
          port: this.config.poolConfig.port,
          username: this.config.poolConfig.user,
          password: this.config.poolConfig.password,
          database: this.config.poolConfig.database,
          // eslint-disable-next-line @typescript-eslint/no-unsafe-assignment, @typescript-eslint/no-unsafe-member-access
          entities: this.entities
        }))
      } catch (s) {
        this.config.logger.error("Error loading TypeORM user database");
      }
      this.config.logger.debug("Loaded TypeORM user database");
    } else if (userDbClient === UserDatabaseName.KNEX) {
      const knexConfig: Knex.Config = {
        client: 'postgres',
        connection: {
          host: this.config.poolConfig.host,
          port: this.config.poolConfig.port,
          user: this.config.poolConfig.user,
          password: this.config.poolConfig.password,
          database: this.config.poolConfig.database,
        }
      }
      this.userDatabase = new KnexUserDatabase(knex(knexConfig));
      this.config.logger.debug("Loaded Knex user database");
    } else {
      this.userDatabase = new PGNodeUserDatabase(this.config.poolConfig);
      this.config.logger.debug("Loaded Postgres user database");
    }
  }

  #registerClass(cls: object) {
    const registeredClassOperations = getRegisteredOperations(cls);
    this.registeredOperations.push(...registeredClassOperations);
    for (const ro of registeredClassOperations) {
      if (ro.workflowConfig) {
        const wf = ro.registeredFunction as OperonWorkflow<any, any>;
        this.#registerWorkflow(wf, ro.workflowConfig);
        this.config.logger.debug(`Registered workflow ${ro.name}`);
      } else if (ro.txnConfig) {
        const tx = ro.registeredFunction as OperonTransaction<any, any>;
        this.#registerTransaction(tx, ro.txnConfig);
        this.config.logger.debug(`Registered transaction ${ro.name}`);
      } else if (ro.commConfig) {
        const comm = ro.registeredFunction as OperonCommunicator<any, any>;
        this.#registerCommunicator(comm, ro.commConfig);
        this.config.logger.debug(`Registered communicator ${ro.name}`);
      }
    }
  }

  async init(...classes: object[]): Promise<void> {
    if (this.initialized) {
      this.config.logger.debug("Operon already initialized!");
      return;
    }

    try {
      type AnyConstructor = new (...args: unknown[]) => object;
      for (const cls of classes) {
        const reg = getOrCreateOperonClassRegistration(cls as AnyConstructor);
        if (reg.ormEntities.length > 0) {
          this.entities = this.entities.concat(reg.ormEntities)
          this.config.logger.debug(`Loaded ${reg.ormEntities.length} ORM entities`);
        }
      }

      this.configureDbClient();

      if (!this.userDatabase) {
        this.config.logger.error("No user database configured!");
        throw new OperonInitializationError("No user database configured!");
      }

      for (const cls of classes) {
        this.#registerClass(cls);
      }

      await this.telemetryCollector.init(this.registeredOperations);
      await this.userDatabase.init();
      await this.systemDatabase.init();
    } catch (err) {
      if (err instanceof Error) {
        this.config.logger.error(`failed to initialize Operon: ${err.message}`);
        throw new OperonInitializationError(err.message);
      }
    }
    void this.recoverPendingWorkflows();
    this.initialized = true;
    this.config.logger.info("Operon initialized");
  }

  async destroy() {
    clearInterval(this.flushBufferID);
    await this.flushWorkflowStatusBuffer();
    await this.systemDatabase.destroy();
    await this.userDatabase.destroy();
    await this.telemetryCollector.destroy();
  }

  /* WORKFLOW OPERATIONS */

  #registerWorkflow<T extends any[], R>(wf: OperonWorkflow<T, R>, config: WorkflowConfig = {}) {
    if (wf.name === this.tempWorkflowName || this.workflowInfoMap.has(wf.name)) {
      throw new OperonError(`Repeated workflow name: ${wf.name}`);
    }
    const workflowInfo: WorkflowInfo<T, R> = {
      workflow: wf,
      config: config,
    };
    this.workflowInfoMap.set(wf.name, workflowInfo);
  }

  #registerTransaction<T extends any[], R>(txn: OperonTransaction<T, R>, params: TransactionConfig = {}) {
    if (this.transactionConfigMap.has(txn.name)) {
      throw new OperonError(`Repeated Transaction name: ${txn.name}`);
    }
    this.transactionConfigMap.set(txn.name, params);
  }

  #registerCommunicator<T extends any[], R>(comm: OperonCommunicator<T, R>, params: CommunicatorConfig = {}) {
    if (this.communicatorConfigMap.has(comm.name)) {
      throw new OperonError(`Repeated Commmunicator name: ${comm.name}`);
    }
    this.communicatorConfigMap.set(comm.name, params);
  }

  async workflow<T extends any[], R>(wf: OperonWorkflow<T, R>, params: WorkflowParams, ...args: T): Promise<WorkflowHandle<R>> {
    const workflowUUID: string = params.workflowUUID ? params.workflowUUID : this.#generateUUID();

    const wInfo = this.workflowInfoMap.get(wf.name);
    if (wInfo === undefined) {
      throw new OperonNotRegisteredError(wf.name);
    }
    const wConfig = wInfo.config;

    const wCtxt: WorkflowContextImpl = new WorkflowContextImpl(this, params.parentCtx, workflowUUID, wConfig, wf.name);
    wCtxt.span.setAttributes({ args: JSON.stringify(args) }); // TODO enforce skipLogging & request for hashing

    // Synchronously set the workflow's status to PENDING and record workflow inputs.  Not needed for temporary workflows.
    if (!wCtxt.isTempWorkflow) {
      args = await this.systemDatabase.initWorkflowStatus(workflowUUID, wf.name, wCtxt.authenticatedUser, wCtxt.assumedRole, wCtxt.authenticatedRoles, wCtxt.request ?? null, args);
    }
    const runWorkflow = async () => {
      // Check if the workflow previously ran.
      const previousOutput = await this.systemDatabase.checkWorkflowOutput(workflowUUID);
      if (previousOutput !== operonNull) {
        wCtxt.span.setAttribute("cached", true);
        wCtxt.span.setStatus({ code: SpanStatusCode.OK });
        this.tracer.endSpan(wCtxt.span);
        return previousOutput as R;
      }
      let result: R;
      // Execute the workflow.
      try {
        result = await wf(wCtxt, ...args);
        this.systemDatabase.bufferWorkflowOutput(workflowUUID, result);
        wCtxt.span.setStatus({ code: SpanStatusCode.OK });
      } catch (err) {
        if (err instanceof OperonWorkflowConflictUUIDError) {
          // Retrieve the handle and wait for the result.
          const retrievedHandle = this.retrieveWorkflow<R>(workflowUUID);
          result = await retrievedHandle.getResult();
          wCtxt.span.setAttribute("cached", true);
          wCtxt.span.setStatus({ code: SpanStatusCode.OK });
        } else {
          // Record the error.
          const e: Error = err as Error;
          await this.systemDatabase.recordWorkflowError(workflowUUID, e);
          // TODO: Log errors, but not in the tests when they're expected.
          wCtxt.span.setStatus({ code: SpanStatusCode.ERROR, message: e.message });
          throw err;
        }
      } finally {
        this.tracer.endSpan(wCtxt.span);
      }
      return result!;
    };
    const workflowPromise: Promise<R> = runWorkflow();
    return new InvokedHandle(this.systemDatabase, workflowPromise, workflowUUID, wf.name);
  }

  async transaction<T extends any[], R>(txn: OperonTransaction<T, R>, params: WorkflowParams, ...args: T): Promise<R> {
    // Create a workflow and call transaction.
    const operon_temp_workflow = async (ctxt: WorkflowContext, ...args: T) => {
      const ctxtImpl = ctxt as WorkflowContextImpl;
      return await ctxtImpl.transaction(txn, ...args);
    };
    return (await this.workflow(operon_temp_workflow, params, ...args)).getResult();
  }

  async external<T extends any[], R>(commFn: OperonCommunicator<T, R>, params: WorkflowParams, ...args: T): Promise<R> {
    // Create a workflow and call external.
    const operon_temp_workflow = async (ctxt: WorkflowContext, ...args: T) => {
      const ctxtImpl = ctxt as WorkflowContextImpl;
      return await ctxtImpl.external(commFn, ...args);
    };
    return (await this.workflow(operon_temp_workflow, params, ...args)).getResult();
  }

  async send<T extends NonNullable<any>>(destinationUUID: string, message: T, topic: string, idempotencyKey?: string): Promise<void> {
    // Create a workflow and call send.
    const operon_temp_workflow = async (ctxt: WorkflowContext, destinationUUID: string, message: T, topic: string) => {
      return await ctxt.send<T>(destinationUUID, message, topic);
    };
    const workflowUUID = idempotencyKey ? destinationUUID + idempotencyKey : undefined;
    return (await this.workflow(operon_temp_workflow, { workflowUUID: workflowUUID }, destinationUUID, message, topic)).getResult();
  }

  /**
   * Wait for a workflow to emit an event, then return its value.
   */
  async getEvent<T extends NonNullable<any>>(workflowUUID: string, key: string, timeoutSeconds: number = this.defaultNotificationTimeoutSec): Promise<T | null> {
    return this.systemDatabase.getEvent(workflowUUID, key, timeoutSeconds);
  }

  /**
   * Retrieve a handle for a workflow UUID.
   */
  retrieveWorkflow<R>(workflowUUID: string): WorkflowHandle<R> {
    return new RetrievedHandle(this.systemDatabase, workflowUUID);
  }

  /* INTERNAL HELPERS */
  #generateUUID(): string {
    return uuidv4();
  }

  /**
   * A recovery process that runs during Operon init time.
   * It runs to completion all pending workflows that were executing when the previous executor failed.
   */
  async recoverPendingWorkflows() {
    const pendingWorkflows = await this.systemDatabase.getPendingWorkflows();
    const handlerArray: WorkflowHandle<any>[] = [];
    for (const workflowUUID of pendingWorkflows) {
      try {
        const wfStatus = await this.systemDatabase.getWorkflowStatus(workflowUUID);
        const inputs = await this.systemDatabase.getWorkflowInputs(workflowUUID);
<<<<<<< HEAD
        if (!inputs) {
          this.config.logger.error(`Failed to find inputs during recover, workflow UUID: ${workflowUUID}`);
=======
        if (!inputs || !wfStatus) {
          console.error("Failed to find inputs during recover, workflow UUID: " + workflowUUID);
>>>>>>> 6f80da4c
          continue;
        }
        const wfInfo: WorkflowInfo<any, any> | undefined = this.workflowInfoMap.get(wfStatus.workflowName);

        const parentCtx = this.#getRecoveryContext(workflowUUID, wfStatus);
        // eslint-disable-next-line @typescript-eslint/no-unsafe-argument
        handlerArray.push(await this.workflow(wfInfo!.workflow, { workflowUUID: workflowUUID, parentCtx: parentCtx ?? undefined }, ...inputs))
      } catch (e) {
        this.config.logger.warn(`Recovery of workflow ${workflowUUID} failed:`, e);
      }
    }
    await Promise.allSettled(handlerArray.map((i) => i.getResult()));
  }

  #getRecoveryContext(workflowUUID: string, status: WorkflowStatus): OperonContextImpl {
    const span = this.tracer.startSpan(status.workflowName);
    span.setAttributes({
      operationName: status.workflowName,
    });
    const oc = new OperonContextImpl(status.workflowName, span, this.logger);
    oc.request = status.request ?? undefined;
    oc.authenticatedUser = status.authenticatedUser;
    oc.authenticatedRoles = status.authenticatedRoles;
    oc.assumedRole = status.assumedRole;
    oc.workflowUUID = workflowUUID;
    return oc;
  }

  /* BACKGROUND PROCESSES */
  /**
   * Periodically flush the workflow output buffer to the system database.
   */
  async flushWorkflowStatusBuffer() {
    if (this.initialized) {
      await this.systemDatabase.flushWorkflowStatusBuffer();
    }
  }

}<|MERGE_RESOLUTION|>--- conflicted
+++ resolved
@@ -389,13 +389,8 @@
       try {
         const wfStatus = await this.systemDatabase.getWorkflowStatus(workflowUUID);
         const inputs = await this.systemDatabase.getWorkflowInputs(workflowUUID);
-<<<<<<< HEAD
-        if (!inputs) {
+        if (!inputs || !wfStatus) {
           this.config.logger.error(`Failed to find inputs during recover, workflow UUID: ${workflowUUID}`);
-=======
-        if (!inputs || !wfStatus) {
-          console.error("Failed to find inputs during recover, workflow UUID: " + workflowUUID);
->>>>>>> 6f80da4c
           continue;
         }
         const wfInfo: WorkflowInfo<any, any> | undefined = this.workflowInfoMap.get(wfStatus.workflowName);
