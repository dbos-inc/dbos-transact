--- conflicted
+++ resolved
@@ -288,6 +288,12 @@
         }
       }
 
+      const validationError = (msg:string) => {
+        const err = new OperonDataValidationError(msg);
+        opCtx?.span.addEvent("OperonDataValidationError", { message: err.message });
+        return err;
+      }
+
       // Input validation
       methReg.args.forEach((argDescriptor, idx) => {
         if (idx === 0)
@@ -300,23 +306,14 @@
         // Do we have an arg at all
         if (idx >= args.length) {
           if (argDescriptor.required) {
-            const err = new OperonDataValidationError(`Insufficient number of arguments calling ${methReg.name} - ${args.length}/${methReg.args.length}`);
-            // opCtx should be set
-            opCtx?.span.addEvent("OperonDataValidationError", { message: err.message });
-            throw err;
+            throw validationError(`Insufficient number of arguments calling ${methReg.name} - ${args.length}/${methReg.args.length}`);
           }
           return;
         }
 
         let argValue = args[idx];
         if (argValue === undefined && argDescriptor.required) {
-<<<<<<< HEAD
-          throw new OperonDataValidationError(`Missing required argument ${argDescriptor.name} of ${methReg.name}`);
-=======
-          const err = new OperonDataValidationError(`Missing required argument ${argDescriptor.name} calling ${methReg.name}`);
-          opCtx?.span.addEvent("OperonDataValidationError", { message: err.message });
-          throw err;
->>>>>>> 303b9610
+          throw validationError(`Missing required argument ${argDescriptor.name} of ${methReg.name}`);
         }
 
         if (argValue instanceof String) {
@@ -340,12 +337,11 @@
         //  We could support emails and other validations too with something like that...
         if (argDescriptor.dataType.dataType === 'text' || argDescriptor.dataType.dataType === 'varchar') {
           if ((typeof argValue !== 'string')) {
-<<<<<<< HEAD
-            throw new OperonDataValidationError(`Argument ${argDescriptor.name} of ${methReg.name} is marked as type '${argDescriptor.dataType.dataType}' and should be a string`);
+            throw validationError(`Argument ${argDescriptor.name} of ${methReg.name} is marked as type '${argDescriptor.dataType.dataType}' and should be a string`);
           }
           if (argDescriptor.dataType.length > 0) {
             if (argValue.length > argDescriptor.dataType.length) {
-              throw new OperonDataValidationError(`Argument ${argDescriptor.name} of ${methReg.name} is marked as type '${argDescriptor.dataType.dataType}' with maximum length ${argDescriptor.dataType.length} but has length ${argValue.length}`);
+              throw validationError(`Argument ${argDescriptor.name} of ${methReg.name} is marked as type '${argDescriptor.dataType.dataType}' with maximum length ${argDescriptor.dataType.length} but has length ${argValue.length}`);
             }
           }
         }
@@ -365,11 +361,11 @@
                 args[idx] = argValue;
               }
               else {
-                throw new OperonDataValidationError(`Argument ${argDescriptor.name} of ${methReg.name} is marked as type '${argDescriptor.dataType.dataType}' and should be a boolean`);
+                throw validationError(`Argument ${argDescriptor.name} of ${methReg.name} is marked as type '${argDescriptor.dataType.dataType}' and should be a boolean`);
               }
             }
             else {
-              throw new OperonDataValidationError(`Argument ${argDescriptor.name} of ${methReg.name} is marked as type '${argDescriptor.dataType.dataType}' and should be a boolean`);
+              throw validationError(`Argument ${argDescriptor.name} of ${methReg.name} is marked as type '${argDescriptor.dataType.dataType}' and should be a boolean`);
             }
           }
         }
@@ -377,7 +373,7 @@
           // Range check precision and scale... wishing there was a bigdecimal
           //  Floats don't really permit us to check the scale.
           if (typeof argValue !== 'number') {
-            throw new OperonDataValidationError(`Argument ${argDescriptor.name} of ${methReg.name} is marked as type '${argDescriptor.dataType.dataType}' and should be a number`);
+            throw validationError(`Argument ${argDescriptor.name} of ${methReg.name} is marked as type '${argDescriptor.dataType.dataType}' and should be a number`);
           }
           let prec = argDescriptor.dataType.precision;
           if (prec > 0) {
@@ -385,7 +381,7 @@
               prec = prec - argDescriptor.dataType.scale;
             }
             if (Math.abs(argValue) >= Math.exp(prec)) {
-              throw new OperonDataValidationError(`Argument ${argDescriptor.name} of ${methReg.name} is out of range for type '${argDescriptor.dataType.formatAsString()}`);
+              throw validationError(`Argument ${argDescriptor.name} of ${methReg.name} is out of range for type '${argDescriptor.dataType.formatAsString()}`);
             }
           }
         }
@@ -394,7 +390,7 @@
             if (typeof argValue === 'string') {
               const n = parseFloat(argValue);
               if (isNaN(n)) {
-                throw new OperonDataValidationError(`Argument ${argDescriptor.name} of ${methReg.name} is marked as type '${argDescriptor.dataType.dataType}' and should be a number`);
+                throw validationError(`Argument ${argDescriptor.name} of ${methReg.name} is marked as type '${argDescriptor.dataType.dataType}' and should be a number`);
               }
               argValue = n;
               args[idx] = argValue;
@@ -405,12 +401,12 @@
               args[idx] = argValue;
             }
             else {
-              throw new OperonDataValidationError(`Argument ${argDescriptor.name} of ${methReg.name} is marked as type '${argDescriptor.dataType.dataType}' and should be a number`);
+              throw validationError(`Argument ${argDescriptor.name} of ${methReg.name} is marked as type '${argDescriptor.dataType.dataType}' and should be a number`);
             }
           }
           if (argDescriptor.dataType.dataType === 'integer') {
             if (!Number.isInteger(argValue)) {
-              throw new OperonDataValidationError(`Argument ${argDescriptor.name} of ${methReg.name} is marked as type '${argDescriptor.dataType.dataType}' but has a fractional part`);
+              throw validationError(`Argument ${argDescriptor.name} of ${methReg.name} is marked as type '${argDescriptor.dataType.dataType}' but has a fractional part`);
             }
           }
         }
@@ -419,13 +415,13 @@
             if (typeof argValue == 'string') {
               const d = Date.parse(argValue);
               if (isNaN(d)) {
-                throw new OperonDataValidationError(`Argument ${argDescriptor.name} of ${methReg.name} is marked as type '${argDescriptor.dataType.dataType}' but is a string that will not parse as Date`);
+                throw validationError(`Argument ${argDescriptor.name} of ${methReg.name} is marked as type '${argDescriptor.dataType.dataType}' but is a string that will not parse as Date`);
               }
               argValue = new Date(d);
               args[idx] = argValue;
             }
             else {
-              throw new OperonDataValidationError(`Argument ${argDescriptor.name} of ${methReg.name} is marked as type '${argDescriptor.dataType.dataType}' but is not a date or time`);
+              throw validationError(`Argument ${argDescriptor.name} of ${methReg.name} is marked as type '${argDescriptor.dataType.dataType}' but is not a date or time`);
             }
           }
         }
@@ -434,12 +430,7 @@
           // /^[0-9a-fA-F]{8}-[0-9a-fA-F]{4}-[1-5][0-9a-fA-F]{3}-[89abAB][0-9a-fA-F]{3}-[0-9a-fA-F]{12}$/
           // That matches UUID version 1-5.
           if (!/^[0-9a-fA-F]{8}-[0-9a-fA-F]{4}-[0-9a-fA-F]{4}-[0-9a-fA-F]{4}-[0-9a-fA-F]{12}$/.test(String(argValue))) {
-            throw new OperonDataValidationError(`Argument ${argDescriptor.name} of ${methReg.name} is marked as type '${argDescriptor.dataType.dataType}' but is not a valid UUID`);
-=======
-            const err = new OperonDataValidationError(`Argument ${argDescriptor.name} is marked as type 'text' and should be a string calling ${methReg.name}`);
-            opCtx?.span.addEvent("OperonDataValidationError", { message: err.message });
-            throw err;
->>>>>>> 303b9610
+            throw validationError(`Argument ${argDescriptor.name} of ${methReg.name} is marked as type '${argDescriptor.dataType.dataType}' but is not a valid UUID`);
           }
         }
         // JSON can be anything.  We can validate it against a schema at some later version...
