--- conflicted
+++ resolved
@@ -4,9 +4,6 @@
   username: 'postgres'
   user_database: 'hello'
   connectionTimeoutMillis: 3000
-<<<<<<< HEAD
   user_dbclient: 'pg-node'
-=======
 telemetryExporters:
   - 'ConsoleExporter'
->>>>>>> f8e0ad22
