--- conflicted
+++ resolved
@@ -1,4 +1,3 @@
-<<<<<<< HEAD
 import {
   TransactionContext,
   WorkflowContext,
@@ -7,10 +6,8 @@
   GetApi,
   OperonCommunicator,
   CommunicatorContext,
+  HandlerContext,
 } from "operon";
-=======
-import { TransactionContext, WorkflowContext, OperonTransaction, OperonWorkflow, GetApi, OperonCommunicator, CommunicatorContext, HandlerContext } from 'operon'
->>>>>>> f818aebd
 
 export class Hello {
   @OperonCommunicator()
@@ -38,10 +35,6 @@
   }
 
   @OperonWorkflow()
-<<<<<<< HEAD
-  @GetApi("/greeting/:name")
-=======
->>>>>>> f818aebd
   static async helloWorkflow(wfCtxt: WorkflowContext, name: string) {
     const encodedName = btoa(name);
     const decodedName = await wfCtxt.invoke(Hello).helloExternal(encodedName);
